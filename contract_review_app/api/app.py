--- conflicted
+++ resolved
@@ -1294,38 +1294,18 @@
     diff: dict
     x_schema_version: str
 
-
-<<<<<<< HEAD
 @router.post(
     "/api/gpt-draft",
     response_model=DraftOut,
     responses={422: {"model": ProblemDetail}},
 )
 async def gpt_draft(inp: DraftIn, request: Request):
-=======
-@router.post("/api/gpt-draft", response_model=DraftOut, responses={422: {"model": ProblemDetail}})
-async def api_gpt_draft_dash(inp: DraftIn, request: Request):
->>>>>>> d8efe565
     started = time.perf_counter()
     text = inp.text.strip()
     if not text:
         raise HTTPException(status_code=422, detail="text is required")
-<<<<<<< HEAD
-    res = LLM_PROVIDER.draft(text=text, mode=inp.mode)
-    out = {
-        "status": "ok",
-        "mode": inp.mode,
-        "proposed_text": res.proposed_text,
-        "rationale": res.rationale,
-        "evidence": res.evidence,
-        "before_text": res.before_text,
-        "after_text": res.after_text,
-        "diff": {"type": "unified", "value": res.diff_unified},
-        "x_schema_version": SCHEMA_VERSION,
-    }
-    resp = JSONResponse(out)
-=======
-    result = LLM_PROVIDER.draft(text=text, mode=inp.mode)
+
+    result: DraftResult = LLM_PROVIDER.draft(text=text, mode=inp.mode)
     out = {
         "status": "ok",
         "mode": inp.mode,
@@ -1341,13 +1321,12 @@
     _set_llm_headers(
         resp,
         {
-            "provider": result.provider,
-            "model": result.model,
-            "mode": result.mode,
-            "usage": result.usage,
+            "provider": getattr(result, "provider", ""),
+            "model": getattr(result, "model", ""),
+            "mode": getattr(result, "mode", inp.mode),
+            "usage": getattr(result, "usage", {}),
         },
     )
->>>>>>> d8efe565
     apply_std_headers(resp, request, started)
     return resp
 
