--- conflicted
+++ resolved
@@ -2170,22 +2170,7 @@
 
         load_start = time.perf_counter()
         _yaml_loader.load_rule_packs()
-<<<<<<< HEAD
-        token = None
-        if candidate_rule_union:
-            token = _yaml_loader.CANDIDATES_VAR.set(set(candidate_rule_union))
-        try:
-            filtered_rules = _yaml_loader.filter_rules(
-                txt or "",
-                doc_type=snap.type,
-                clause_types=clause_types_set,
-                jurisdiction=snap.jurisdiction,
-            )
-        finally:
-            if token is not None:
-                _yaml_loader.CANDIDATES_VAR.reset(token)
-        t3 = time.perf_counter()
-=======
+
         load_end = time.perf_counter()
         load_duration = max(load_end - load_start, 0.0)
 
@@ -2196,7 +2181,6 @@
             clause_types=clause_types_set,
             jurisdiction=snap.jurisdiction,
         )
->>>>>>> f35552ff
         yaml_findings = _yaml_engine.analyze(
             txt or "", [item["rule"] for item in matched_rules]
         )
