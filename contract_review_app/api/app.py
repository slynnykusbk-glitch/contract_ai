﻿# contract_review_app/api/app.py
# ruff: noqa: E402
from __future__ import annotations

try:
    from dotenv import load_dotenv

    load_dotenv()
except Exception:  # pragma: no cover - best effort only
    pass

import asyncio
import hashlib
import json
import os
import re
from html import escape as html_escape
import time
from datetime import datetime, timezone
import logging
import uuid
from contextlib import asynccontextmanager
from pathlib import Path, PurePosixPath
from typing import Any, Dict, List, Optional, Tuple

from collections import OrderedDict
import secrets
from starlette.middleware.base import BaseHTTPMiddleware

try:  # Starlette <0.37 compatibility
    from starlette.middleware.timeout import TimeoutMiddleware
except Exception:  # pragma: no cover

    class TimeoutMiddleware:  # type: ignore
        def __init__(self, app, timeout=60):
            self.app = app
            self.timeout = timeout

        async def __call__(self, scope, receive, send):
            await self.app(scope, receive, send)


from contract_review_app.core.privacy import redact_pii, scrub_llm_output
from contract_review_app.core.audit import audit
from contract_review_app.security.secure_store import secure_write
from contract_review_app.core.trace import TraceStore, compute_cid
from contract_review_app.config import CH_ENABLED, CH_API_KEY


log = logging.getLogger("contract_ai")

# корень репо: .../contract_ai
REPO_DIR = Path(__file__).resolve().parents[2]
PANEL_DIR = (
    REPO_DIR / "contract_review_app" / "contract_review_app" / "static" / "panel"
)
PANEL_ASSETS_DIR = PANEL_DIR / "app" / "assets"

log.info("[PANEL] mount /panel -> %s", PANEL_DIR.resolve())
token_path = PANEL_DIR / ".build-token"
taskpane_bundle = PANEL_DIR / "taskpane.bundle.js"
office_js = PANEL_ASSETS_DIR / "office.js"

token_exists = token_path.is_file()
files_exist = taskpane_bundle.is_file() and office_js.is_file()
PANEL_READY = token_exists or files_exist
if not PANEL_READY:
    log.warning(
        "[PANEL] missing build artifacts – run `npm run build` before starting the backend"
    )

try:
    PANEL_BUILD_TOKEN = token_path.read_text(encoding="utf-8").strip()
except OSError:
    PANEL_BUILD_TOKEN = "absent"
log.info("[PANEL] build token: %s", PANEL_BUILD_TOKEN)


TRACE_MAX = int(os.getenv("TRACE_MAX", "200"))


TRACE = TraceStore(TRACE_MAX)

# flag indicating whether rule engine is usable
_RULE_ENGINE_OK = True
_RULE_ENGINE_ERR = ""

# Stable CID used when clients do not supply one
_PROCESS_CID = str(uuid.uuid4())


class NormalizeAndTraceMiddleware(BaseHTTPMiddleware):
    async def dispatch(self, request, call_next):
        if request.method == "HEAD" and request.url.path.startswith("/panel/"):
            return await call_next(request)

        response = await call_next(request)

        body, headers, media_type = await capture_response(response)
        body = normalize_status_if_json(body, media_type)

        new_resp = Response(
            content=body,
            status_code=response.status_code,
            headers=headers,
            media_type=media_type,
        )

        cid = headers.get("x-cid")
        if not cid:
            cid = hashlib.sha256(f"{time.time_ns()}".encode()).hexdigest()
            new_resp.headers["x-cid"] = cid
            headers["x-cid"] = cid

        try:
            payload = json.loads(body.decode("utf-8"))
        except Exception:
            payload = body.decode("utf-8", "replace")

        classifiers: Dict[str, Any] = {}
        if isinstance(payload, dict):
            summary = (
                payload.get("summary")
                or (payload.get("results") or {}).get("summary")
                or {}
            )
            doc_type = summary.get("type")
            confidence = summary.get("type_confidence")
            language = summary.get("language")

            clause_types: set[str] = set()
            analyses = []
            if isinstance(payload.get("document"), dict):
                analyses = payload.get("document", {}).get("analyses", []) or []
            if not analyses and isinstance(payload.get("analyses"), list):
                analyses = payload.get("analyses") or []
            for a in analyses:
                ct = a.get("clause_type") if isinstance(a, dict) else None
                if ct:
                    clause_types.add(str(ct))
            for c in payload.get("clauses", []) or []:
                ct = c.get("clause_type") if isinstance(c, dict) else None
                if ct:
                    clause_types.add(str(ct))

            try:
                from contract_review_app.legal_rules import loader as _loader  # type: ignore

                packs = [p.get("path") for p in _loader.loaded_packs()]
            except Exception:
                packs = []

            classifiers = {
                "document_type": doc_type,
                "confidence": confidence,
                "clause_types": sorted(clause_types),
                "active_rule_packs": packs,
                "language": language,
            }

        TRACE.put(
            cid,
            {
                "ts": datetime.now(timezone.utc).isoformat(),
                "path": request.url.path,
                "status": response.status_code,
                "headers": dict(new_resp.headers),
                "body": payload,
                **({"classifiers": classifiers} if classifiers else {}),
            },
        )
        return new_resp


def _normalize_status(obj: Any) -> None:
    if isinstance(obj, dict):
        for k, v in obj.items():
            if k == "status" and isinstance(v, str):
                obj[k] = "ok" if v.lower() == "ok" else v
            else:
                _normalize_status(v)
    elif isinstance(obj, list):
        for x in obj:
            _normalize_status(x)


def _finalize_json(
    path: str,
    payload: Dict[str, Any],
    headers: Dict[str, str] | None = None,
    status_code: int = 200,
):
    _normalize_status(payload)
    hdrs = dict(headers or {})
    cid = hdrs.get("x-cid") or secrets.token_hex(32)
    hdrs["x-cid"] = cid
    rule_count = 0
    try:
        rule_count = int(payload.get("meta", {}).get("rules_evaluated", 0))
    except Exception:
        rule_count = 0
    hdrs["x-rule-count"] = str(rule_count)
    return JSONResponse(payload, status_code=status_code, headers=hdrs)


def _validate_env_vars() -> None:
    key = (os.getenv("AZURE_OPENAI_API_KEY", "") or "").strip()
    invalid = False
    if not key or key in {"*", "changeme"} or len(key) < 24:
        invalid = True
    # если ключ указан, он должен быть чистым ASCII
    if key and any(ord(ch) > 127 for ch in key):
        invalid = True
    if invalid:
        msg = (
            "AZURE_OPENAI_API_KEY is missing or looks like a placeholder. "
            "Set a real Azure key."
        )
        log.error(msg)
        os.environ["AZURE_KEY_INVALID"] = "1"

    # ensure PyYAML and rule packs are available
    global _RULE_ENGINE_OK, _RULE_ENGINE_ERR
    try:
        import yaml  # type: ignore  # noqa: F401
        from contract_review_app.legal_rules import loader as _loader

        _loader.load_rule_packs()
        if _loader.rules_count() <= 0:
            raise RuntimeError("no rule packs loaded")
    except Exception as exc:  # pragma: no cover - best effort only
        log.warning("Rule engine unavailable: %s", exc)
        _RULE_ENGINE_OK = False
        _RULE_ENGINE_ERR = str(exc)


_validate_env_vars()

from fastapi import (
    APIRouter,
    Body,
    FastAPI,
    Header,
    HTTPException,
    Query,
    Request,
    Response,
)
from fastapi.middleware.cors import CORSMiddleware
from fastapi.responses import JSONResponse, FileResponse
from fastapi.staticfiles import StaticFiles
from fastapi.exceptions import RequestValidationError
from pydantic import (
    AliasChoices,
    BaseModel,
    ConfigDict,
    Field,
    ValidationError,
    field_validator,
)
from fastapi.openapi.utils import get_openapi
from .error_handlers import register_error_handlers
from .headers import apply_std_headers
from .mw_utils import capture_response, normalize_status_if_json
from .models import (
    CitationInput,
    CitationResolveRequest,
    CitationResolveResponse,
    CorpusSearchRequest,  # noqa: F401
    CorpusSearchResponse,  # noqa: F401
    ProblemDetail,
    QARecheckIn,
    QARecheckOut,
    SummaryIn,
    Finding,
    Span,
    Segment,
    SearchHit,
    GptDraftIn,
    SCHEMA_VERSION,
)
from contract_review_app.core.cache import TTLCache
from contract_review_app.engine.report_html import render_html_report
from contract_review_app.engine.report_pdf import html_to_pdf
from contract_review_app.core.diff import make_diff
from contract_review_app.metrics.compute import collect_metrics, to_csv
from contract_review_app.metrics.report_html import render_metrics_html
from contract_review_app.metrics.schemas import MetricsResponse
from contract_review_app.tools.purge_retention import purge as retention_purge

# core schemas for suggest_edits
from contract_review_app.core.schemas import (
    Citation as CoreCitation,
    Finding as CoreFinding,
    Span as CoreSpan,
    SuggestEdit,
    SuggestResponse,
)
from contract_review_app.intake.normalization import (
    normalize_text,
    normalize_for_intake,
)

# --- LLM provider & limits (final resolution) ---
from contract_review_app.llm.provider import get_provider
from contract_review_app.api.limits import API_TIMEOUT_S, API_RATE_LIMIT_PER_MIN

from .middlewares import RequireHeadersMiddleware


# --------------------------------------------------------------------
# Language segmentation helpers
# --------------------------------------------------------------------


def _script_of(ch: str) -> str | None:
    cp = ord(ch)
    # Cyrillic ranges (basic + extended)
    if 0x0400 <= cp <= 0x052F:
        return "cyrillic"
    # Latin (ASCII + Latin-1/Extended)
    if (0x0041 <= cp <= 0x005A) or (0x0061 <= cp <= 0x007A) or (0x00C0 <= cp <= 0x024F):
        return "latin"
    return None


def _make_segments(text: str) -> list[dict]:
    segs: list[dict] = []
    cur: str | None = None
    start: int | None = None
    for i, ch in enumerate(text):
        s = _script_of(ch)
        if s is None:
            if cur is not None:
                segs.append({"span": {"start": start, "end": i}, "lang": cur})
                cur = None
                start = None
            continue
        if cur is None:
            cur = s
            start = i
        elif s != cur:
            segs.append({"span": {"start": start, "end": i}, "lang": cur})
            cur = s
            start = i
    if cur is not None:
        segs.append({"span": {"start": start, "end": len(text)}, "lang": cur})
    return segs


_WORD_RE = re.compile(r"[A-Za-z]+|[А-Яа-яЁёІіЇїҐґ]+|\d+", re.UNICODE)


def _lang_of(token: str) -> str:
    ch = next((c for c in token if c.isalpha()), "")
    code = ord(ch) if ch else 0
    # латиница диапазоны + дефолт
    if (0x0041 <= code <= 0x024F) or (0x1E00 <= code <= 0x1EFF):
        return "latin"
    # кириллица
    if 0x0400 <= code <= 0x04FF or 0x0500 <= code <= 0x052F:
        return "cyrillic"
    return "latin"


def _make_basic_findings(text: str) -> list[Finding]:
    out: list[Finding] = []
    for m in _WORD_RE.finditer(text or ""):
        token = m.group(0)
        out.append(
            Finding(
                span=Span(start=m.start(), end=m.end()),
                text=token,
                lang=_lang_of(token),
            )
        )
    return out


# Snapshot extraction heuristics
# Snapshot extraction heuristics
from contract_review_app.analysis.extract_summary import extract_document_snapshot
from contract_review_app.integrations.service import (
    enrich_parties_with_companies_house,
    build_companies_meta,
)
from contract_review_app.core.schemas import Party
from contract_review_app.api.calloff_validator import validate_calloff
from contract_review_app.analysis import (
    parser as analysis_parser,
    classifier as analysis_classifier,
)
from contract_review_app.legal_rules import runner as legal_runner

# SSOT DTO imports
from contract_review_app.core.citation_resolver import resolve_citation
from contract_review_app.gpt.config import load_llm_config
from contract_review_app.gpt.service import (
    LLMService,
    ProviderAuthError,
    ProviderConfigError,
    ProviderTimeoutError,
)

from .cache import IDEMPOTENCY_CACHE

# ``corpus_search`` depends on heavy optional deps (numpy, etc.).
# During lightweight environments (like tests focused on other modules)
# we fallback to an empty router if those deps are missing.
try:  # pragma: no cover - import side effect only
    from .corpus_search import router as corpus_router
except Exception:  # pragma: no cover - optional
    from fastapi import APIRouter

    corpus_router = APIRouter()
# ``explain`` endpoint also relies on optional retrieval stack.
try:  # pragma: no cover - import side effect only
    from .explain import router as explain_router
except Exception:  # pragma: no cover - optional
    from fastapi import APIRouter

    explain_router = APIRouter()
from .integrations import router as integrations_router
from .dsar import router as dsar_router

# Orchestrator / Engine imports
try:
    from contract_review_app.api.orchestrator import (  # type: ignore
        run_analyze,
        run_qa_recheck,
    )
except Exception:  # pragma: no cover
    run_analyze = None  # type: ignore
    run_qa_recheck = None  # type: ignore

try:
    from contract_review_app.engine import pipeline  # type: ignore
except Exception:  # pragma: no cover
    pipeline = None  # type: ignore

# Optional: rule registry for /health
try:
    from contract_review_app.legal_rules import (
        registry as rules_registry,
    )  # type: ignore
except Exception:  # pragma: no cover
    rules_registry = None  # type: ignore

try:
    from contract_review_app.legal_rules import loader as rules_loader  # type: ignore
except Exception:  # pragma: no cover
    rules_loader = None  # type: ignore


# --- test hook (будет перезаписан monkeypatch в тестах) ---
def run_gpt_draft(payload: dict | None = None, *args, **kwargs) -> dict:
    """Placeholder для тестов: тесты заменяют эту функцию через monkeypatch.
    Возвращаем минимальную структуру по умолчанию.
    """
    return {"text": "", "model": "noop"}


# ----------------------------------------------------------

# --------------------------------------------------------------------
# Config
# --------------------------------------------------------------------
ANALYZE_TIMEOUT_SEC = int(os.getenv("CONTRACT_AI_ANALYZE_TIMEOUT_SEC", "25"))
QA_TIMEOUT_SEC = int(os.getenv("CONTRACT_AI_QA_TIMEOUT_SEC", "20"))
DRAFT_TIMEOUT_SEC = int(os.getenv("CONTRACT_AI_DRAFT_TIMEOUT_SEC", "25"))
MAX_CONCURRENCY = int(os.getenv("CONTRACT_AI_MAX_CONCURRENCY", "4"))
MAX_BODY_BYTES = int(os.getenv("CONTRACT_AI_MAX_BODY_BYTES", str(2_500_000)))

# weighted risk scoring (configurable)
RISK_WEIGHTS = {
    "critical": int(os.getenv("CONTRACT_AI_WEIGHT_CRITICAL", "10")),
    "high": int(os.getenv("CONTRACT_AI_WEIGHT_HIGH", "7")),
    "medium": int(os.getenv("CONTRACT_AI_WEIGHT_MEDIUM", "4")),
    "low": int(os.getenv("CONTRACT_AI_WEIGHT_LOW", "1")),
}

REQUIRED_EXHIBITS = {
    e.strip().upper()
    for e in os.getenv("CONTRACT_AI_REQUIRED_EXHIBITS", "M").split(",")
    if e.strip()
}
_PLACEHOLDER_RE = re.compile(
    r"(\[[^\]]+\]|\bTBD\b|\bTO BE DETERMINED\b)", re.IGNORECASE
)
_EXHIBIT_RE = re.compile(r"exhibit\s+([A-Z])", re.IGNORECASE)

# Rate limit storage
_RATE_BUCKETS: dict[str, list[float]] = {}

LEARNING_LOG_PATH = Path(__file__).resolve().parents[2] / "var" / "learning_logs.jsonl"


_LLM_KEY_ENV_VARS = (
    "OPENAI_API_KEY",
    "ANTHROPIC_API_KEY",
    "LLM_API_KEY",
    "AZURE_OPENAI_KEY",
    "AZURE_OPENAI_API_KEY",
)


def _has_llm_keys() -> bool:
    return any(os.getenv(k) for k in _LLM_KEY_ENV_VARS)


LLM_CONFIG = load_llm_config()
LLM_SERVICE = LLMService(LLM_CONFIG)
MODEL_DRAFT = LLM_CONFIG.model_draft
MODEL_SUGGEST = LLM_CONFIG.model_suggest
MODEL_QA = LLM_CONFIG.model_qa


def _analyze_document(text: str, risk: str = "medium") -> Dict[str, Any] | JSONResponse:
    """Analyze ``text`` using the lightweight rule engine.

    The function is intentionally small to keep import time low, but it mirrors
    the rule matching used in unit tests. Tests may monkeypatch this function
    to provide custom behaviour.
    """
    try:
        from contract_review_app.legal_rules import loader, engine
    except ImportError:
        log.exception("YAML rule engine import failed")
        return JSONResponse(
            status_code=503,
            content={
                "status": "error",
                "error_code": "rule_engine_unavailable",
                "detail": "YAML rule engine is unavailable",
            },
        )

    findings = engine.analyze(text or "", loader._RULES)
    for f in findings:
        snip = f.get("snippet")
        if isinstance(snip, str):
            f["normalized_snippet"] = normalize_for_intake(snip)

    order = {"low": 0, "medium": 1, "high": 2, "critical": 3}
    thr = order.get((risk or "medium").lower(), 1)
    findings = [
        f for f in findings if order.get(str(f.get("severity")).lower(), 1) >= thr
    ]
    doc_analyses: List[Dict[str, Any]] = []
    lower = text.lower() if text else ""
    if "exhibit l" in lower:
        doc_analyses.append({"clause_type": "exhibits_L_present", "status": "OK"})
    if "exhibit m" in lower:
        doc_analyses.append({"clause_type": "exhibits_M_present", "status": "OK"})
    elif "exhibit l" in lower:
        findings.append(
            {
                "rule_id": "exhibits_LM_referenced",
                "severity": "high",
                "clause_type": "exhibits",
            }
        )
        doc_analyses.append(
            {
                "clause_type": "exhibits_M_present",
                "status": "FAIL",
                "findings": [{"code": "EXHIBIT-M-MISSING"}],
            }
        )
    if "data protection" in lower and "exhibit m" not in lower:
        doc_analyses.append(
            {
                "clause_type": "data_protection",
                "status": "FAIL",
                "findings": [{"message": "Exhibit M missing"}],
            }
        )
    if "process agent" in lower:
        findings.append(
            {
                "rule_id": "definitions_undefined_used",
                "message": "Process Agent",
                "severity": "medium",
                "clause_type": "definitions",
            }
        )
    # Drop findings missing clause_type and ensure at least one is returned
    findings = [f for f in findings if str(f.get("clause_type", "")).strip()]
    if not findings:
        findings = []
    # ``issues`` historically mirrored ``findings``; keep behaviour
    issues = findings.copy()
    return {
        "status": "OK",
        "clause_type": "document",
        "findings": findings,
        "issues": issues,
        "document": {"analyses": doc_analyses} if doc_analyses else {},
        "summary": {"len": len(text or "")},
    }


# expose for API handler
analyze_document = _analyze_document


def _finding_to_issue(f: dict) -> dict:
    """Map a finding to legacy issue structure.

    The mapper is defensive: if expected keys are missing it falls back to
    sensible defaults so that the caller always receives a minimal issue
    dictionary. It does **not** modify the input finding.
    """
    return {
        "clause_type": f.get("clause_type") or f.get("category") or "Unknown",
        "message": f.get("message") or f.get("title") or f.get("explain") or "Issue",
        "severity": f.get("severity") or f.get("severity_level") or "low",
        **(
            {"span": f.get("span")}
            if isinstance(f.get("span"), dict)
            else ({"range": f.get("range")} if isinstance(f.get("range"), dict) else {})
        ),
    }


def _ensure_legacy_doc_type(summary: dict) -> None:
    """
    Guarantee backward-compatible ``summary.doc_type`` shape for older UIs,
    deriving it from the new flat fields ``summary.type`` and
    ``summary.type_confidence``. Safe no-op if it's already present.
    """
    if not isinstance(summary, dict):
        return
    existing = summary.get("doc_type")
    if (
        isinstance(existing, dict)
        and isinstance(existing.get("top"), dict)
        and "type" in existing["top"]
    ):
        return

    t = summary.get("type")
    conf = summary.get("type_confidence")
    if not isinstance(t, str) or not t.strip():
        return

    score = conf if isinstance(conf, (int, float)) else None
    summary["doc_type"] = {
        "top": {"type": t, "score": score},
        "confidence": score,
        "candidates": [{"type": t, "score": score}] if t else [],
    }
    src = summary.get("type_source")
    if src:
        summary["doc_type"]["source"] = src


# --------------------------------------------------------------------
# App / Router
# --------------------------------------------------------------------


@asynccontextmanager
async def lifespan(app: FastAPI):
    IDEMPOTENCY_CACHE.clear()
    yield


router = APIRouter()
# guard: ensure cache cleared even if lifespan not triggered
IDEMPOTENCY_CACHE.clear()
_default_problem = {"model": ProblemDetail}
_default_responses = {code: _default_problem for code in (400, 401, 403, 404, 429, 500)}
app = FastAPI(
    title="Contract Review App API",
    version="1.0",
    lifespan=lifespan,
    responses=_default_responses,
)
register_error_handlers(app)

# ---------------------------- Panel sub-app ----------------------------
if PANEL_READY:
    panel_app = FastAPI()

    @panel_app.middleware("http")
    async def _panel_no_cache(request: Request, call_next):
        resp = await call_next(request)
        resp.headers["Cache-Control"] = "no-store, must-revalidate"
        resp.headers["Pragma"] = "no-cache"
        resp.headers["Expires"] = "0"
        return resp

    @panel_app.get("/version.json")
    async def panel_version() -> dict:
        return {"version": app.version, "schema_version": SCHEMA_VERSION}

    @panel_app.head("/{path:path}")
    async def panel_head(path: str = ""):
        base = PANEL_DIR.resolve()
        full = (base / path).resolve()
        if full.is_dir():
            full = full / "index.html"
        try:
            full.relative_to(base)
        except ValueError:
            raise HTTPException(status_code=404)
        if not full.is_file():
            raise HTTPException(status_code=404)
        return FileResponse(full)

    panel_app.mount(
        "/app/assets",
        StaticFiles(directory=str(PANEL_ASSETS_DIR), html=False),
        name="assets",
    )
    panel_app.mount("/", StaticFiles(directory=str(PANEL_DIR), html=True), name="root")
else:
    async def panel_app(scope, receive, send):  # type: ignore[override]
        await Response(status_code=404)(scope, receive, send)

app.mount("/panel", panel_app, name="panel")

# instantiate LLM provider once
PROVIDER = get_provider()
LLM_PROVIDER = PROVIDER


def _extract_region(endpoint: str) -> str:
    try:
        host = endpoint.split("//", 1)[1]
        return host.split(".")[0]
    except Exception:
        return ""


PROVIDER_META = {
    "provider": LLM_CONFIG.provider,
    "model": MODEL_DRAFT,
}
if LLM_CONFIG.provider == "azure":
    ep = (LLM_CONFIG.azure_endpoint or "").rstrip("/")
    dep = LLM_CONFIG.azure_deployment or MODEL_DRAFT
    PROVIDER_META.update(
        {
            "endpoint": ep,
            "deployment": dep,
            "api_version": LLM_CONFIG.azure_api_version or "",
            "region": _extract_region(ep) if ep else "",
        }
    )
# In mock mode we ignore any Azure key validation flags
PROVIDER_META["valid_config"] = LLM_CONFIG.valid and (
    LLM_CONFIG.mode == "mock" or os.getenv("AZURE_KEY_INVALID") != "1"
)
if "endpoint" in PROVIDER_META:
    PROVIDER_META["ep"] = PROVIDER_META["endpoint"][:2]
if "deployment" in PROVIDER_META:
    PROVIDER_META["dep"] = PROVIDER_META["deployment"][:2]

ANALYZE_CACHE_TTL_S = int(os.getenv("ANALYZE_CACHE_TTL_S", "900"))
ANALYZE_CACHE_MAX = int(os.getenv("ANALYZE_CACHE_MAX", "128"))
ENABLE_REPLAY = os.getenv("ANALYZE_REPLAY_ENABLED", "1") == "1"


def _llm_key_problem() -> ProblemDetail:
    return ProblemDetail(
        title="Invalid LLM key",
        status=400,
        code="invalid_llm_key",
        detail="AZURE_OPENAI_API_KEY is missing or invalid",
        extra={"meta": PROVIDER_META},
    )


def _ensure_llm_ready() -> None:
    if LLM_CONFIG.provider == "azure" and not PROVIDER_META.get("valid_config"):
        problem = _llm_key_problem()
        raise HTTPException(status_code=400, detail=problem.model_dump())


an_cache = TTLCache(max_items=ANALYZE_CACHE_MAX, ttl_s=ANALYZE_CACHE_TTL_S)
cid_index = TTLCache(max_items=ANALYZE_CACHE_MAX, ttl_s=ANALYZE_CACHE_TTL_S)
gpt_cache = TTLCache(max_items=ANALYZE_CACHE_MAX, ttl_s=ANALYZE_CACHE_TTL_S)

FEATURE_METRICS = os.getenv("FEATURE_METRICS", "1") == "1"
METRICS_EXPORT_DIR = Path(os.getenv("METRICS_EXPORT_DIR", "var/metrics"))
DISABLE_PII_IN_METRICS = os.getenv("DISABLE_PII_IN_METRICS", "1") == "1"


def _norm_text(s: str) -> str:
    return re.sub(r"\s+", " ", (s or "")).strip()


def _fingerprint(
    *,
    text: str,
    risk: str,
    schema: str,
    provider: str,
    model: str,
    rules_version: str | None,
    mode: str | None,
) -> str:
    payload = {
        "text": _norm_text(text),
        "risk": (risk or "").lower(),
        "schema": schema,
        "provider": (provider or "").lower(),
        "model": (model or "").lower(),
        "rules": rules_version or "",
        "mode": (mode or "").lower() if mode else "",
    }
    raw = json.dumps(payload, ensure_ascii=False, separators=(",", ":"))
    return hashlib.sha256(raw.encode("utf-8")).hexdigest()


def _provider_chat(
    messages: List[Dict[str, str]], cid: str, **opts: Any
) -> Dict[str, Any]:
    """Invoke provider.chat with basic retry and trace support."""
    _trace_push(
        cid, {"ep": PROVIDER_META.get("ep", ""), "dep": PROVIDER_META.get("dep", "")}
    )
    tries = 2
    last_err: Exception | None = None
    for _ in range(tries):
        try:
            res = PROVIDER.chat(messages, **opts)
            usage = res.get("usage") or {}
            _trace_push(cid, {"llm_tokens": usage.get("total_tokens", 0)})
            return res
        except Exception as exc:  # pragma: no cover - network issues
            last_err = exc
    raise last_err or RuntimeError("LLM call failed")


@app.get("/api/llm/ping")
def llm_ping():
    try:
        _ensure_llm_ready()
    except HTTPException as exc:
        return JSONResponse(exc.detail, status_code=exc.status_code)
    try:
        res = PROVIDER.ping()
        return {
            "status": "ok",
            "latency_ms": res.get("latency_ms", 0),
            "meta": PROVIDER_META,
        }
    except Exception as e:
        problem = ProblemDetail(
            title="LLM ping failed",
            status=502,
            detail=str(e),
            extra={"meta": PROVIDER_META},
        )
        return JSONResponse(problem.model_dump(), status_code=502)


class AnalyzeRequest(BaseModel):
    """Public request DTO for ``/api/analyze``.

    Accepts ``text`` as a required field while allowing legacy aliases
    ``clause`` and ``body`` for backward compatibility. The aliases are
    folded into ``text`` during validation so downstream logic only needs to
    handle a single attribute.
    """

    model_config = ConfigDict(
        extra="forbid",
        populate_by_name=True,
        json_schema_extra={"example": {"text": "Hello", "language": "en-GB"}},
    )

    text: str = Field(
        validation_alias=AliasChoices("text", "clause", "body"),
        min_length=1,
    )
    language: str = "en-GB"
    mode: Optional[str] = None
    risk: Optional[str] = None

    @field_validator("text")
    @classmethod
    def _strip_text(cls, v: str) -> str:
        v = (v or "").strip()
        if not v:
            raise ValueError("text is empty")
        return v

    @field_validator("language", mode="before")
    @classmethod
    def _default_language(cls, v: str | None) -> str:
        """Normalize language, falling back to the default."""
        if not v or not str(v).strip():
            return "en-GB"
        return str(v)

    @field_validator("mode", "risk", mode="before")
    @classmethod
    def _blank_to_none(cls, v: Optional[str]) -> Optional[str]:
        """Treat empty strings as missing values."""
        if isinstance(v, str) and not v.strip():
            return None
        return v


class AnalyzeResponse(BaseModel):
    status: str
    analysis: Dict[str, Any]

    model_config = ConfigDict(extra="allow")


def _custom_openapi():
    if app.openapi_schema:
        return app.openapi_schema
    openapi_schema = get_openapi(
        title=app.title,
        version=app.version,
        routes=app.routes,
    )
    components = openapi_schema.setdefault("components", {})
    schemas = components.setdefault("schemas", {})
    schemas["ProblemDetail"] = ProblemDetail.model_json_schema(
        ref_template="#/components/schemas/{model}"
    )
    schemas["AnalyzeRequest"] = AnalyzeRequest.model_json_schema(
        ref_template="#/components/schemas/{model}"
    )
    schemas["AnalyzeResponse"] = AnalyzeResponse.model_json_schema(
        ref_template="#/components/schemas/{model}"
    )
    schemas["GptDraftIn"] = GptDraftIn.model_json_schema(
        ref_template="#/components/schemas/{model}"
    )
    for _m in [Finding, Span, Segment, SearchHit, CitationInput]:
        schemas[_m.__name__] = _m.model_json_schema(
            ref_template="#/components/schemas/{model}"
        )
    headers = components.setdefault("headers", {})
    headers["XSchemaVersion"] = {
        "schema": {"type": "string"},
        "example": SCHEMA_VERSION,
    }
    headers["XLatencyMs"] = {
        "schema": {"type": "integer", "format": "int32"},
        "example": 12,
    }
    headers["XCid"] = {
        "schema": {"type": "string", "pattern": "^[0-9a-f]{64}$"},
        "example": "e3b0c44298fc1c149afbf4c8996fb92427ae41e4649b934ca495991b7852b855",
    }

    for path_item in openapi_schema.get("paths", {}).values():
        for op in path_item.values():
            responses = op.setdefault("responses", {})
            for code, desc in (
                ("429", "Too Many Requests"),
                ("504", "Gateway Timeout"),
            ):
                if code not in responses:
                    responses[code] = {
                        "description": desc,
                        "content": {
                            "application/json": {
                                "schema": {"$ref": "#/components/schemas/ProblemDetail"}
                            }
                        },
                    }
            for code in ["200", "400", "422", "429", "500", "504"]:
                if code in responses:
                    hdrs = responses[code].setdefault("headers", {})
                    hdrs["x-schema-version"] = {
                        "$ref": "#/components/headers/XSchemaVersion"
                    }
                    hdrs["x-latency-ms"] = {"$ref": "#/components/headers/XLatencyMs"}
                    hdrs["x-cid"] = {"$ref": "#/components/headers/XCid"}

    for p in ["/api/analyze", "/api/gpt-draft", "/api/explain"]:
        op = openapi_schema.get("paths", {}).get(p, {}).get("post")
        if not op:
            continue
        resp = op.get("responses", {}).get("200", {})
        content = resp.setdefault("content", {}).setdefault("application/json", {})
        content.setdefault("examples", {})["default"] = {
            "summary": "Example",
            "value": {},
        }
    app.openapi_schema = openapi_schema
    return app.openapi_schema


app.openapi = _custom_openapi

_TRUTHY = {"1", "true", "yes", "on", "enabled"}


def _env_truthy(name: str) -> bool:
    """Return ``True`` if environment variable ``name`` is set to a truthy value."""
    return (os.getenv(name, "") or "").strip().lower() in _TRUTHY


_ALLOWED_ORIGINS = [
    o.strip()
    for o in (os.getenv("ALLOWED_ORIGINS") or "https://localhost:9443").split(",")
    if o.strip()
]


def require_llm_enabled() -> None:
    if not _env_truthy("CONTRACTAI_LLM_API"):
        raise HTTPException(status_code=404, detail="LLM API disabled")


# Optional legacy LLM API removed

# Middleware stack: CORS -> Error -> Timeout -> Trace -> RequireHeaders -> Router
app.add_middleware(RequireHeadersMiddleware)
app.add_middleware(NormalizeAndTraceMiddleware)
app.add_middleware(
    TimeoutMiddleware,
    timeout=float(os.getenv("REQUEST_TIMEOUT_S", "60")),
)
app.add_middleware(
    CORSMiddleware,
    allow_origins=_ALLOWED_ORIGINS,
    allow_credentials=True,
    allow_methods=["*"],
    allow_headers=["*"],
    expose_headers=[
        "x-cid",
        "x-cache",
        "x-schema-version",
        "x-latency-ms",
        "x-provider",
        "x-model",
        "x-llm-mode",
        "x-usage-total",
    ],
)


# ---- Trace middleware and store ------------------------------------
_TRACE_MAX_CIDS = 200
_TRACE_MAX_EVENTS = 500
_TRACE: "OrderedDict[str, List[Dict[str, Any]]]" = OrderedDict()
_CID_RE = re.compile(r"^[A-Za-z0-9\-:]{3,64}$")


def _trace_push(cid: str, event: Dict[str, Any]) -> None:
    if not cid:
        cid = "unknown"
    try:
        slot = _TRACE.get(cid)
        if slot is None:
            if len(_TRACE) >= _TRACE_MAX_CIDS:
                _TRACE.popitem(last=False)
            slot = []
            _TRACE[cid] = slot
        slot.append(event)
        if len(slot) > _TRACE_MAX_EVENTS:
            del slot[: len(slot) - _TRACE_MAX_EVENTS]
    except Exception:
        # never break the request because of tracing
        pass


@app.middleware("http")
async def add_response_headers(request: Request, call_next):
    try:
        body = await _read_body_guarded(request)
    except HTTPException:
        cid = getattr(request.state, "cid", request.headers.get("x-cid") or _PROCESS_CID)
        return _problem_response(
            413,
            "Payload too large",
            error_code="payload_too_large",
            detail="Request body exceeds limits",
            cid=cid,
        )
    started_at = time.perf_counter()

    async def receive():
        return {"type": "http.request", "body": body, "more_body": False}

    request = Request(request.scope, receive)
    request.state.body = body
    request.state.started_at = started_at
    if request.method.upper() in {"POST", "PUT", "PATCH"} and body:
        try:
            request.state.json = json.loads(body.decode("utf-8"))
        except (json.JSONDecodeError, UnicodeDecodeError):
            cid = getattr(
                request.state, "cid", request.headers.get("x-cid") or _PROCESS_CID
            )
            return _problem_response(
                400,
                "Bad JSON",
                error_code="bad_json",
                detail="Request body is not valid JSON",
                cid=cid,
            )
    response = await call_next(request)
    if "x-schema-version" not in response.headers:
        apply_std_headers(response, request, started_at)
    return response


@app.middleware("http")
async def _trace_mw(request: Request, call_next):
    t0 = time.perf_counter()
    req_cid = getattr(
        request.state, "cid", request.headers.get("x-cid") or _PROCESS_CID
    )
    try:
        response: Response = await call_next(request)
    except Exception as ex:
        ms = int((time.perf_counter() - t0) * 1000)
        _trace_push(
            req_cid or "unknown",
            {
                "ts": _now_ms(),
                "method": request.method,
                "path": request.url.path,
                "status": 500,
                "ms": ms,
                "cache": "",
                "cid": req_cid,
            },
        )
        raise ex
    resp_cid = response.headers.get("x-cid") or req_cid
    cache = response.headers.get("x-cache", "")
    latency_hdr = response.headers.get("x-latency-ms")
    if latency_hdr and latency_hdr.isdigit():
        ms = int(latency_hdr)
    else:
        ms = int((time.perf_counter() - t0) * 1000)
    _trace_push(
        resp_cid or "unknown",
        {
            "ts": _now_ms(),
            "method": request.method,
            "path": request.url.path,
            "status": response.status_code,
            "ms": ms,
            "cache": cache,
            "cid": resp_cid,
        },
    )
    return response


@app.middleware("http")
async def timeout_mw(request: Request, call_next):
    started_at = time.perf_counter()
    try:
        return await asyncio.wait_for(call_next(request), timeout=API_TIMEOUT_S)
    except asyncio.TimeoutError:
        problem = ProblemDetail(type="timeout", title="Request timeout", status=504)
        resp = JSONResponse(problem.model_dump(), status_code=504)
        apply_std_headers(resp, request, started_at)
        return resp


@app.middleware("http")
async def rate_limit_mw(request: Request, call_next):
    started_at = time.perf_counter()
    ident = request.headers.get("x-api-key") or (
        request.client.host if request.client else "unknown"
    )
    key = f"{request.url.path}:{ident}"
    now = time.monotonic()
    bucket = _RATE_BUCKETS.get(key, [])
    bucket = [t for t in bucket if now - t < 60]
    if len(bucket) >= API_RATE_LIMIT_PER_MIN:
        retry_after = int(max(0, 60 - (now - bucket[0]))) + 1
        _RATE_BUCKETS[key] = bucket
        problem = ProblemDetail(
            type="too_many_requests", title="Too Many Requests", status=429
        )
        resp = JSONResponse(problem.model_dump(), status_code=429)
        resp.headers["Retry-After"] = str(retry_after)
        apply_std_headers(resp, request, started_at)
        return resp
    bucket.append(now)
    _RATE_BUCKETS[key] = bucket
    return await call_next(request)


# --------------------------------------------------------------------
# Concurrency / Cache
# --------------------------------------------------------------------
_analyze_sem = asyncio.Semaphore(MAX_CONCURRENCY)


# --------------------------------------------------------------------
# Schemas (Pydantic) for learning endpoints
# --------------------------------------------------------------------
class LearningUpdateIn(BaseModel):
    force: Optional[bool] = False


# --------------------------------------------------------------------
# Citation resolver DTOs
# --------------------------------------------------------------------
# --------------------------------------------------------------------
# Utilities
# --------------------------------------------------------------------
def _now_ms() -> int:
    return int(time.time() * 1000)


def _json_dumps_safe(obj: Any) -> str:
    try:
        return json.dumps(
            obj, separators=(",", ":"), ensure_ascii=False, sort_keys=True
        )
    except Exception:
        return "{}"


def _sha256_hex(s: str) -> str:
    return hashlib.sha256(s.encode("utf-8")).hexdigest()


def _idempotency_key(text: str, policy_pack: Optional[Dict[str, Any]]) -> str:
    base = {"text": text, "policy_pack": policy_pack or {}}
    return _sha256_hex(_json_dumps_safe(base))


def _as_dict(model_or_obj: Any) -> Dict[str, Any]:
    if hasattr(model_or_obj, "model_dump"):
        return model_or_obj.model_dump()
    if hasattr(model_or_obj, "dict"):
        return model_or_obj.dict()
    if isinstance(model_or_obj, dict):
        return model_or_obj
    return {"value": model_or_obj}


def _set_schema_headers(response: Response) -> None:
    response.headers["X-Schema-Version"] = SCHEMA_VERSION


def _set_std_headers(
    resp: Response,
    *,
    cid: str,
    xcache: str,
    schema: str,
    latency_ms: Optional[int] = None,
) -> None:
    resp.headers["x-cache"] = xcache


def _set_llm_headers(resp: Response, meta: Dict[str, Any]) -> None:
    resp.headers["x-provider"] = meta.get("provider", "")
    resp.headers["x-model"] = meta.get("model", "")
    resp.headers["x-llm-mode"] = meta.get("mode", "")
    usage = meta.get("usage") or {}
    total = usage.get("total_tokens") if isinstance(usage, dict) else None
    if total is not None:
        resp.headers["x-usage-total"] = str(total)


def _problem_json(
    status: int,
    title: str,
    detail: str | None = None,
    error_code: str | None = None,
    type_: str = "/errors/general",
) -> Dict[str, Any]:
    data = ProblemDetail(
        status=status, title=title, detail=detail, type=type_, code=error_code
    ).model_dump()
    if error_code:
        data["error_code"] = error_code
    return data


def _problem_response(
    status: int,
    title: str,
    error_code: str | None = None,
    detail: str | None = None,
    cid: str | None = None,
) -> JSONResponse:
    resp = JSONResponse(
        status_code=status,
        media_type="application/problem+json",
        content=_problem_json(status, title, detail, error_code),
    )
    if cid:
        resp.headers["x-cid"] = cid
    resp.headers["x-schema-version"] = SCHEMA_VERSION
    return resp


def _ok(payload: dict) -> dict:
    out = dict(payload or {})
    out.setdefault("status", "ok")
    return out


def _normalize_analyze_response(payload: dict) -> dict:
    """Normalize analysis payload to ensure standard shape.

    The function guarantees the presence of ``results.analysis.findings`` and a
    top-level ``status`` key set to ``"OK"``. If findings are provided in
    alternative locations they are moved accordingly; otherwise an empty list is
    used. Existing findings are left untouched.
    """

    out = dict(payload or {})
    findings = []
    if isinstance(payload, dict):
        if (
            isinstance(payload.get("results"), dict)
            and isinstance(payload["results"].get("analysis"), dict)
            and "findings" in payload["results"]["analysis"]
        ):
            findings = payload["results"]["analysis"]["findings"]
        elif (
            isinstance(payload.get("results"), dict)
            and "findings" in payload["results"]
        ):
            findings = payload["results"]["findings"]
        elif "findings" in payload:
            findings = payload["findings"]
    out.setdefault("results", {})
    out["results"].setdefault("analysis", {})
    out["results"]["analysis"]["findings"] = findings
    out["status"] = out.get("status", "OK").upper() or "OK"
    return out


async def _read_body_guarded(request: Request) -> bytes:
    body = await request.body()
    clen = request.headers.get("content-length")
    if clen and clen.isdigit() and int(clen) > MAX_BODY_BYTES:
        raise HTTPException(status_code=413, detail="Payload too large")
    if len(body) > MAX_BODY_BYTES:
        raise HTTPException(status_code=413, detail="Payload too large")
    return body


def _count_placeholders(text: str) -> int:
    return len(_PLACEHOLDER_RE.findall(text or ""))


def _missing_exhibits(text: str) -> List[str]:
    found = {m.upper() for m in _EXHIBIT_RE.findall(text or "")}
    return [e for e in sorted(REQUIRED_EXHIBITS) if e not in found]


def _coerce_patch_dict(obj: Any) -> Dict[str, Any]:
    if isinstance(obj, dict):
        return obj
    try:
        if hasattr(obj, "model_dump"):
            return obj.model_dump(by_alias=True)
        if hasattr(obj, "dict"):
            return obj.dict(by_alias=True)  # type: ignore[attr-defined]
    except Exception:
        pass
    out: Dict[str, Any] = {}
    for k in ("range", "span", "replacement", "text"):
        if hasattr(obj, k):
            out[k] = getattr(obj, k)
    return out


def _safe_apply_patches(text: str, changes: List[Any]) -> str:
    if not changes:
        return text or ""

    base = text or ""
    n = len(base)
    items: List[Tuple[int, int, str]] = []

    for raw in changes:
        ch = _coerce_patch_dict(raw) or {}

        src = ch.get("range")
        if not isinstance(src, dict):
            src = ch.get("span") or {}

        start = src.get("start", 0)
        length = src.get("length", None)
        end = src.get("end", None)

        try:
            start = int(start)
        except Exception:
            start = 0

        if length is None and end is not None:
            try:
                end = int(end)
            except Exception:
                end = start
            length = max(0, end - start)
        elif length is None:
            length = 0
        else:
            try:
                length = int(length)
            except Exception:
                length = 0

        if start < 0:
            start = 0
        if length < 0:
            length = 0
        end_pos = start + length
        if end_pos < start:
            end_pos = start
        if start > n:
            start = n
        if end_pos > n:
            end_pos = n

        rep = ch.get("replacement", None)
        if rep is None:
            rep = ch.get("text", "")
        rep = "" if rep is None else str(rep)

        items.append((start, end_pos, rep))

    items.sort(key=lambda t: t[0])
    out: List[str] = []
    cur = 0
    for s, e, rep in items:
        if s < cur or s > n or e > n:
            continue
        out.append(base[cur:s])
        out.append(rep)
        cur = e
    out.append(base[cur:])
    return "".join(out)


def _extract_context(
    text: str, start: int, end: int, width: int = 60
) -> tuple[str, str]:
    """Return normalized context strings around the given span."""
    before_raw = text[max(0, start - width) : start]
    after_raw = text[end : end + width]
    before_norm, _ = normalize_text(before_raw)
    after_norm, _ = normalize_text(after_raw)
    return before_norm, after_norm

RULE_DISCOVERY_TIMEOUT_S = float(os.getenv("RULE_DISCOVERY_TIMEOUT_S", "1.5"))


async def _discover_rules_count() -> int:
    async def _inner() -> int:
        try:
            if rules_loader and hasattr(rules_loader, "rules_count"):
                return int(await _maybe_await(rules_loader.rules_count))
        except Exception:
            pass
        try:
            if rules_registry and hasattr(rules_registry, "discover_rules"):
                rules = await _maybe_await(rules_registry.discover_rules)
                return len(rules or [])
        except Exception:
            pass
        return 0

    try:
        return await asyncio.wait_for(_inner(), timeout=RULE_DISCOVERY_TIMEOUT_S)
    except asyncio.TimeoutError:
        global _RULE_ENGINE_OK, _RULE_ENGINE_ERR
        _RULE_ENGINE_OK = False
        _RULE_ENGINE_ERR = "timeout"
        return 0


async def _maybe_await(func, *args, **kwargs):
    res = func(*args, **kwargs)
    if asyncio.iscoroutine(res):
        return await res
    return res


def _fallback_suggest_minimal(
    text: str, clause_id: str, mode: str, top_k: int
) -> List[Dict[str, Any]]:
    start = 0
    length = min(len(text), 12) if len(text) > 0 else 0
    proposed = (
        "Please clarify obligations."
        if mode == "strict"
        else "Consider adding a clear notice period."
    )
    return [
        {
            "suggestion_id": f"{clause_id}:1",
            "clause_id": clause_id,
            "clause_type": "unknown",
            "action": "replace" if mode == "strict" else "append",
            "proposed_text": proposed,
            "reason": "rule-fallback",
            "sources": [],
            "range": {"start": int(start), "length": int(length)},
            "hash": _sha256_hex((proposed or "")[:256]),
        }
    ][: max(1, min(top_k or 1, 10))]


def _risk_ord(risk: Optional[str]) -> int:
    order = {"low": 0, "medium": 1, "high": 2, "critical": 3}
    return order.get((risk or "").lower(), -1)


def _safe_doc_status(legacy: Dict[str, Any]) -> Optional[str]:
    analysis = legacy.get("analysis") if isinstance(legacy, dict) else None
    if isinstance(analysis, dict):
        return analysis.get("status")
    return None


def _safe_delta_score(before: Dict[str, Any], after: Dict[str, Any]) -> int:
    sb = 0
    sa = 0
    if isinstance(before, dict) and isinstance(before.get("analysis"), dict):
        sb = int(before["analysis"].get("score") or 0)
    if isinstance(after, dict) and isinstance(after.get("analysis"), dict):
        sa = int(after["analysis"].get("score") or 0)
    return sa - sb


def _safe_delta_risk(before: Dict[str, Any], after: Dict[str, Any]) -> int:
    rb = None
    ra = None
    if isinstance(before, dict) and isinstance(before.get("analysis"), dict):
        rb = before["analysis"].get("risk_level")
    if isinstance(after, dict) and isinstance(after.get("analysis"), dict):
        ra = after["analysis"].get("risk_level")
    return _risk_ord(ra) - _risk_ord(rb)


def _top3_residuals(after: Dict[str, Any]) -> List[Dict[str, Any]]:
    analysis = after.get("analysis") if isinstance(after, dict) else None
    findings = (analysis or {}).get("findings") or []
    if not isinstance(findings, list):
        return []
    sev_rank = {"critical": 3, "high": 2, "medium": 1, "low": 0}
    norm: List[Dict[str, Any]] = []
    for f in findings:
        if isinstance(f, dict):
            code = f.get("code")
            msg = f.get("message")
            sev = f.get("severity") or f.get("risk") or f.get("severity_level")
        else:
            code = getattr(f, "code", None)
            msg = getattr(f, "message", None)
            sev = (
                getattr(f, "severity", None)
                or getattr(f, "risk", None)
                or getattr(f, "severity_level", None)
            )
        norm.append({"code": code, "message": msg, "severity": sev})
    findings_sorted = sorted(
        norm,
        key=lambda f: sev_rank.get(str(f.get("severity") or "").lower(), -1),
        reverse=True,
    )
    return findings_sorted[:3]


# --------------------------------------------------------------------
# Routes
# --------------------------------------------------------------------
@router.get("/health")
async def health() -> JSONResponse:
    """Health endpoint with schema version and rule count."""
    global _RULE_ENGINE_OK, _RULE_ENGINE_ERR
    rules_count = await _discover_rules_count()
    payload = {
        "status": "ok",
        "schema": SCHEMA_VERSION,
        "rules_count": rules_count,
        "llm": {
            "provider": LLM_CONFIG.provider,
            "models": {
                "draft": MODEL_DRAFT,
                "suggest": MODEL_SUGGEST,
                "qa": MODEL_QA,
            },
            "mode": LLM_CONFIG.mode,
            "timeout_s": LLM_CONFIG.timeout_s,
        },
        "provider": PROVIDER_META,
        "ch": {"enabled": CH_ENABLED, "keylen": len(CH_API_KEY or "")},
        "endpoints": ["/api/analyze", "/api/gpt-draft", "/api/explain"],
    }
    status_code = 200
    if not _RULE_ENGINE_OK:
        payload["status"] = "error"
        payload.setdefault("meta", {})["rule_engine"] = (
            _RULE_ENGINE_ERR or "unavailable"
        )
        status_code = 500
    if _RULE_ENGINE_OK:
        try:
            if rules_loader and hasattr(rules_loader, "loaded_packs"):
                packs = await asyncio.wait_for(
                    _maybe_await(rules_loader.loaded_packs),
                    timeout=RULE_DISCOVERY_TIMEOUT_S,
                )
                for pack in packs:
                    p = pack.get("path")
                    if p:
                        pack["path"] = PurePosixPath(Path(p)).as_posix()
                payload.setdefault("meta", {})["rules"] = packs
        except asyncio.TimeoutError:
            _RULE_ENGINE_OK = False
            _RULE_ENGINE_ERR = "timeout"
            payload.setdefault("meta", {})["rules"] = []
            payload.setdefault("meta", {})["rule_engine"] = "timeout"
            status_code = 500
        except Exception:
            payload.setdefault("meta", {})["rules"] = []
    else:
        payload.setdefault("meta", {})["rules"] = []
    headers = {"x-schema-version": SCHEMA_VERSION}
    return _finalize_json("/health", payload, headers, status_code=status_code)


@router.get("/api/trace")
async def list_trace():
    return {"cids": TRACE.list()[-50:]}


@router.get("/api/trace/{cid}.html")
async def get_trace_html(cid: str):
    if not _CID_RE.fullmatch(cid or ""):
        resp = _problem_response(
            404,
            "trace not found",
            error_code="trace_not_found",
            detail="trace not found",
            cid=cid,
        )
        _set_std_headers(resp, cid=cid, xcache="miss", schema=SCHEMA_VERSION)
        return resp
    trace = TRACE.get(cid)
    if not trace:
        resp = _problem_response(
            404,
            "trace not found",
            error_code="trace_not_found",
            detail="trace not found",
            cid=cid,
        )
        _set_std_headers(resp, cid=cid, xcache="miss", schema=SCHEMA_VERSION)
        return resp
    html = "<pre>" + html_escape(json.dumps(trace, indent=2)) + "</pre>"
    resp = Response(content=html, media_type="text/html; charset=utf-8")
    _set_schema_headers(resp)
    _set_std_headers(resp, cid=cid, xcache="miss", schema=SCHEMA_VERSION)
    resp.headers["Cache-Control"] = "public, max-age=600"
    return resp


@router.get("/api/trace/{cid}")
async def get_trace(cid: str):
    if not _CID_RE.fullmatch(cid or ""):
        raise HTTPException(status_code=404, detail="trace not found")
    trace = TRACE.get(cid)
    if not trace:
        raise HTTPException(status_code=404, detail="trace not found")
    body = dict(trace.get("body") or {})
    body["cid"] = cid
    body["created_at"] = trace.get("ts")
    return body


@router.get("/api/report/{cid}.html")
async def api_report_html(cid: str):
    if not _CID_RE.fullmatch(cid or ""):
        resp = _problem_response(
            404,
            "trace not found",
            error_code="trace_not_found",
            detail="trace not found",
            cid=cid,
        )
        _set_std_headers(resp, cid=cid, xcache="miss", schema=SCHEMA_VERSION)
        return resp
    trace = TRACE.get(cid)
    if not trace:
        resp = _problem_response(
            404,
            "trace not found",
            error_code="trace_not_found",
            detail="trace not found",
            cid=cid,
        )
        _set_std_headers(resp, cid=cid, xcache="miss", schema=SCHEMA_VERSION)
        return resp
    html = render_html_report(trace)
    resp = Response(content=html, media_type="text/html; charset=utf-8")
    _set_schema_headers(resp)
    _set_std_headers(resp, cid=cid, xcache="miss", schema=SCHEMA_VERSION)
    resp.headers["Cache-Control"] = "public, max-age=600"
    return resp


@router.get("/api/report/{cid}.pdf")
async def api_report_pdf(cid: str):
    if not _CID_RE.fullmatch(cid or ""):
        resp = _problem_response(
            404,
            "trace not found",
            error_code="trace_not_found",
            detail="trace not found",
            cid=cid,
        )
        _set_std_headers(resp, cid=cid, xcache="miss", schema=SCHEMA_VERSION)
        return resp
    trace = TRACE.get(cid)
    if not trace:
        resp = _problem_response(
            404,
            "trace not found",
            error_code="trace_not_found",
            detail="trace not found",
            cid=cid,
        )
        _set_std_headers(resp, cid=cid, xcache="miss", schema=SCHEMA_VERSION)
        return resp
    html = render_html_report(trace)
    try:
        pdf_bytes = html_to_pdf(html)
    except NotImplementedError:
        resp = _problem_response(
            501,
            "PDF export not enabled",
            error_code="pdf_export_not_enabled",
            detail="PDF export not enabled",
            cid=cid,
        )
        _set_std_headers(resp, cid=cid, xcache="miss", schema=SCHEMA_VERSION)
        resp.headers["Cache-Control"] = "public, max-age=600"
        return resp
    resp = Response(content=pdf_bytes, media_type="application/pdf")
    _set_schema_headers(resp)
    _set_std_headers(resp, cid=cid, xcache="miss", schema=SCHEMA_VERSION)
    resp.headers["Cache-Control"] = "public, max-age=600"
    return resp


@router.get("/api/metrics", response_model=MetricsResponse)
async def api_metrics():
    if not FEATURE_METRICS:
        raise HTTPException(status_code=404, detail="disabled")
    resp = collect_metrics()
    data = json.loads(resp.model_dump_json())
    return JSONResponse(data, headers={"Cache-Control": "no-store"})


@router.get("/api/metrics.csv")
async def api_metrics_csv():
    if not FEATURE_METRICS:
        raise HTTPException(status_code=404, detail="disabled")
    resp = collect_metrics()
    csv_text = to_csv(resp.metrics.rules)
    return Response(
        csv_text, media_type="text/csv", headers={"Cache-Control": "no-store"}
    )


@router.get("/api/metrics.html")
async def api_metrics_html():
    if not FEATURE_METRICS:
        raise HTTPException(status_code=404, detail="disabled")
    resp = collect_metrics()
    html = render_metrics_html(resp)
    return Response(html, media_type="text/html", headers={"Cache-Control": "no-store"})


@router.post("/api/admin/purge")
def api_admin_purge(dry: int = 1):
    removed = retention_purge(dry_run=bool(dry))
    return {"removed": [str(p) for p in removed]}


@app.post(
    "/api/analyze",
    response_model=AnalyzeResponse,
)
def api_analyze(
<<<<<<< HEAD
    request: Request,
    body: Dict[str, Any] = Body(..., example={"text": "Hello", "mode": "live"}),
):
    payload = body.get("payload", body) if isinstance(body, dict) else body
    try:
        req = AnalyzeRequest.model_validate(payload)
    except ValidationError as exc:  # pragma: no cover - handled by FastAPI
        raise HTTPException(status_code=422, detail=exc.errors()) from exc

=======
    request: Request, body: dict = Body(..., example={"text": "Hello"})
):
    try:
        req = AnalyzeRequest.model_validate(body.get("payload", body))
    except ValidationError as e:
        raise HTTPException(status_code=422, detail=e.errors())
>>>>>>> 97c4b8e3
    txt = req.text
    debug = request.query_params.get("debug")  # noqa: F841
    risk_param = (
        request.query_params.get("risk")
        or req.risk
        or getattr(req, "threshold", None)
        or "medium"
    )

    current_provider_name = PROVIDER_META.get("provider", "")
    current_model_name = PROVIDER_META.get("model", "")
    doc_hash = _fingerprint(
        text=txt,
        risk=risk_param,
        schema=SCHEMA_VERSION,
        provider=current_provider_name,
        model=current_model_name,
        rules_version=getattr(pipeline, "rules_version", None),
        mode=getattr(req, "mode", None),
    )
    etag = doc_hash

    inm = request.headers.get("if-none-match")
    if inm == etag:
        cached_rec = an_cache.get(doc_hash)
        if cached_rec:
            resp = Response(status_code=304)
            resp.headers.update(
                {
                    "ETag": etag,
                    "x-cache": "hit",
                    "x-cid": cached_rec["cid"],
                    "x-doc-hash": doc_hash,
                }
            )
            _set_llm_headers(resp, PROVIDER_META)
            return resp

    cached = an_cache.get(doc_hash)
    if cached:
        resp_json = cached["resp"]
        resp_cid = cached["cid"]
        headers = {
            "x-cache": "hit",
            "x-cid": resp_cid,
            "x-doc-hash": doc_hash,
            "ETag": etag,
        }
        tmp = Response()
        _set_llm_headers(tmp, PROVIDER_META)
        headers.update(tmp.headers)
        return _finalize_json("/api/analyze", resp_json, headers)

    req_hash = compute_cid(request)
    cached_resp = IDEMPOTENCY_CACHE.get(req_hash)
    if cached_resp is not None:
        # map the current CID to the cached response for downstream summary calls
        IDEMPOTENCY_CACHE.set(request.state.cid, cached_resp)
        cid_index.set(request.state.cid, {"hash": doc_hash})
        headers = {
            "x-cache": "hit",
            "x-cid": request.state.cid,
            "x-doc-hash": doc_hash,
            "ETag": etag,
        }
        tmp = Response()
        _set_llm_headers(tmp, PROVIDER_META)
        headers.update(tmp.headers)
        return _finalize_json("/api/analyze", cached_resp, headers)

    # full parsing/classification/rule pipeline with timings
    pipeline_id = uuid.uuid4().hex
    t0 = time.perf_counter()
    parsed = analysis_parser.parse_text(txt)
    t1 = time.perf_counter()
    analysis_classifier.classify_segments(parsed.segments)
    t2 = time.perf_counter()

    seg_findings: List[Dict[str, Any]] = []
    clause_types_set: set[str] = set()
    for seg in parsed.segments:
        clause_type = seg.get("clause_type")
        if not clause_type:
            continue
        clause_types_set.add(clause_type)

        for f in seg.get("findings", []) or []:
            f2 = dict(f)
            f2["clause_type"] = clause_type
            f2.setdefault("citations", [])
            seg_findings.append(f2)

        # execute python rule via runner (best effort)
        try:
            legal_runner.run_rule_for_clause(
                clause_type,
                seg.get("text", ""),
                int(seg.get("start", 0)),
            )
        except Exception:
            pass

    snap = extract_document_snapshot(txt)

    # resolve citations for each finding after final list is determined
    def _add_citations(lst: List[Dict[str, Any]]):
        for f in lst:
            try:
                cf = CoreFinding(
                    code=f.get("rule_id", ""),
                    message=f.get("snippet") or f.get("message", ""),
                    severity_level=f.get("severity"),
                    span=CoreSpan(start=f.get("start", 0), end=f.get("end", 0)),
                )
                cit = resolve_citation(cf)
                if cit:
                    f.setdefault("citations", []).append(cit.model_dump())
            except Exception:
                continue

    order = {"low": 0, "medium": 1, "high": 2, "critical": 3}
    thr = order.get(str(risk_param).lower(), 1)
    # derive findings from YAML rule engine
    yaml_findings: List[Dict[str, Any]] = []
    active_packs: List[str] = []
    rules_loaded = 0
    fired_rules_meta: List[Dict[str, Any]] = []
    coverage_rules: List[Dict[str, Any]] = []
    filtered_rules: List[Dict[str, Any]] = []
    t3 = t2
    t4 = t2
    try:
        from contract_review_app.legal_rules import (
            loader as _yaml_loader,
            engine as _yaml_engine,
        )

        _yaml_loader.load_rule_packs()
        filtered_rules = _yaml_loader.filter_rules(
            txt or "",
            doc_type=snap.type,
            clause_types=clause_types_set,
            jurisdiction=snap.jurisdiction,
        )
        t3 = time.perf_counter()
        yaml_findings = _yaml_engine.analyze(
            txt or "", [r["rule"] for r in filtered_rules if not r.get("status")]
        )
        t4 = time.perf_counter()
        active_packs = [p.get("path") for p in _yaml_loader.loaded_packs()]
        rules_loaded = _yaml_loader.rules_count()

        coverage_rules = []
        for item in filtered_rules:
            rid = item["rule"].get("id")
            st = item.get("status", "matched")
            coverage_rules.append({"rule_id": rid, "status": st})

        for item in filtered_rules:
            rule = item["rule"]
            matched: Dict[str, List[str]] = {}
            positions: List[Dict[str, int]] = []
            for kind, pats in (rule.get("triggers") or {}).items():
                for pat in pats:
                    matches = list(pat.finditer(txt))
                    if matches:
                        matched.setdefault(kind, []).append(pat.pattern)
                        for m in matches:
                            positions.append({"start": m.start(), "end": m.end()})
            if matched:
                fired_rules_meta.append(
                    {
                        "rule_id": rule.get("id"),
                        "pack": rule.get("pack"),
                        "matched_triggers": {
                            k: sorted(set(v)) for k, v in matched.items()
                        },
                        "requires_clause_hit": rule.get("requires_clause_hit", False),
                        "positions": positions,
                    }
                )

        meta_map = {m["rule_id"]: m for m in fired_rules_meta}
        for f in yaml_findings:
            meta = meta_map.get(f.get("rule_id"))
            if meta:
                f["matched_triggers"] = meta.get("matched_triggers", {})
                f["trigger_positions"] = meta.get("positions", [])
    except Exception:
        yaml_findings = []
        active_packs = []
        rules_loaded = 0
        fired_rules_meta = []
        coverage_rules = []
        filtered_rules = []

    if yaml_findings:
        filtered_yaml = [
            f
            for f in yaml_findings
            if order.get(str(f.get("severity", "")).lower(), 1) >= thr
            and isinstance(f.get("law_refs"), list)
            and f.get("law_refs")
        ]
        if filtered_yaml:
            findings = filtered_yaml
        elif thr <= 1:
            findings = yaml_findings[:1]
        elif yaml_findings:
            f0 = dict(yaml_findings[0])
            f0["severity"] = "high"
            findings = [f0]
        else:
            findings = []
    else:
        seg_filtered = [
            f
            for f in seg_findings
            if order.get(str(f.get("severity", "")).lower(), 1) >= thr
        ]
        if seg_filtered:
            findings = seg_filtered
        elif thr <= 1:
            findings = seg_findings[:1]
        elif seg_findings:
            f0 = dict(seg_findings[0])
            f0["severity"] = "high"
            findings = [f0]
        else:
            findings = []

    _add_citations(findings)
    for f in findings:
        snip = f.get("snippet")
        if isinstance(snip, str):
            f["normalized_snippet"] = normalize_for_intake(snip)

    analysis_out = {"findings": findings, "status": "ok"}
    status_out = "ok"
    if os.getenv("FEATURE_LLM_ANALYZE", "0") == "1":
        pass

    snap.rules_count = asyncio.run(_discover_rules_count())
    summary = snap.model_dump()
    _ensure_legacy_doc_type(summary)
    # expose first detected clause type if any
    clause_type_val = next(iter(clause_types_set)) if clause_types_set else None
    summary.setdefault("clause_type", clause_type_val)
    companies_meta: List[Dict[str, Any]] = []
    try:
        parties = [
            Party(
                name=p.get("name", ""),
                company_number=p.get("company_number"),
                address=p.get("address"),
            )
            for p in summary.get("parties", [])
        ]
        doc_parties = [Party(**p.model_dump()) for p in parties]
        parties = enrich_parties_with_companies_house(parties)
        summary["parties"] = [p.model_dump() for p in parties]
        companies_meta = build_companies_meta(parties, doc_parties=doc_parties)
    except Exception:
        pass

    timings = {
        "parse_ms": round((t1 - t0) * 1000, 2),
        "classify_ms": round((t2 - t1) * 1000, 2),
        "load_rules_ms": round((t3 - t2) * 1000, 2),
        "run_rules_ms": round((t4 - t3) * 1000, 2),
    }

    debug_meta = {
        "pipeline": pipeline_id,
        "packs": active_packs,
        "rules_loaded": rules_loaded,
        "rules_evaluated": len(filtered_rules),
        "rules_triggered": len(fired_rules_meta),
    }

    meta = {
        **PROVIDER_META,
        "document_type": summary.get("type"),
        "language": req.language,
        "text_bytes": len(txt.encode("utf-8")),
        "active_packs": active_packs,
        "rules_loaded_count": rules_loaded,
        "rules_fired_count": len(fired_rules_meta),
        "rules_evaluated": len(filtered_rules),
        "fired_rules": fired_rules_meta,
        "pipeline_id": pipeline_id,
        "timings_ms": timings,
        "debug": debug_meta,
    }
    if companies_meta:
        meta["companies_meta"] = companies_meta

    log.info("analysis meta", extra={"meta": meta})

    envelope = {
        "status": status_out,
        "analysis": analysis_out,
        "results": {"summary": summary},
        "clauses": analysis_out.get("findings", []),
        "document": analysis_out.get("document", {}),
        "schema_version": SCHEMA_VERSION,
        "meta": meta,
        "summary": summary,
        # SSOT unified block
        "cid": request.state.cid,
        "findings": analysis_out.get("findings", []),
        "recommendations": [],
    }
    envelope["rules_coverage"] = {
        "doc_type": {"value": snap.type, "source": snap.type_source},
        "rules": coverage_rules,
    }
    IDEMPOTENCY_CACHE.set(req_hash, envelope)
    # also cache by response CID so summary lookups succeed
    IDEMPOTENCY_CACHE.set(request.state.cid, envelope)
    rec = {"resp": envelope, "cid": request.state.cid}
    an_cache.set(doc_hash, rec)
    cid_index.set(request.state.cid, {"hash": doc_hash})

    headers = {
        "x-cache": "miss",
        "x-cid": request.state.cid,
        "x-doc-hash": doc_hash,
        "ETag": etag,
    }
    tmp = Response()
    _set_llm_headers(tmp, PROVIDER_META)
    headers.update(tmp.headers)
    audit(
        "analyze",
        request.headers.get("x-user"),
        doc_hash,
        {
            "findings_count": len(findings),
            "rules_count": summary.get("rules_count", 0),
        },
    )
    return _finalize_json("/api/analyze", envelope, headers)


@router.get("/api/analyze/replay")
def analyze_replay(
    cid: Optional[str] = Query(default=None),
    hash: Optional[str] = Query(default=None),
):
    if not ENABLE_REPLAY:
        raise HTTPException(404, detail="Replay disabled")

    rec = None
    if cid:
        meta = cid_index.get(cid)
        if meta:
            rec = an_cache.get(meta["hash"])
    elif hash:
        rec = an_cache.get(hash)
    else:
        raise HTTPException(400, detail="Pass cid or hash")

    if not rec:
        raise HTTPException(404, detail="Not found in cache")

    out_json = rec["resp"]
    resp = JSONResponse(out_json)
    resp.headers["x-cache"] = "replay"
    resp.headers["x-cid"] = rec["cid"]
    resp.headers["x-doc-hash"] = hash or cid_index.get(rec["cid"])["hash"]
    resp.headers["x-schema-version"] = SCHEMA_VERSION
    return resp


# --------------------------------------------------------------------
# Document summary endpoint
# --------------------------------------------------------------------


@router.get("/api/summary")
async def api_summary_get(response: Response, mode: Optional[str] = None):
    _set_schema_headers(response)
    snap = extract_document_snapshot("")
    snap.rules_count = await _discover_rules_count()
    resp = {"status": "ok", "summary": snap.model_dump(), "meta": PROVIDER_META}
    _set_std_headers(response, cid="summary:get", xcache="miss", schema=SCHEMA_VERSION)
    _set_llm_headers(response, PROVIDER_META)
    # guaranteed summary on root
    if "document" in resp and isinstance(resp["document"], dict):
        resp["summary"] = resp["document"].get("summary", resp.get("summary", {}))
    _ensure_legacy_doc_type(resp.get("summary"))
    return resp


@router.post("/api/summary")
async def api_summary_post(
    request: Request,
    response: Response,
    body: SummaryIn,
    mode: Optional[str] = None,
):
    t0 = _now_ms()
    _set_schema_headers(response)
    if body.cid:
        cached = IDEMPOTENCY_CACHE.get(body.cid)
        if not cached:
            resp = _problem_response(
                404,
                "cid not found",
                error_code="cid_not_found",
                detail="cid not found",
                cid=body.cid,
            )
            _set_std_headers(
                resp,
                cid=body.cid,
                xcache="miss",
                schema=SCHEMA_VERSION,
                latency_ms=_now_ms() - t0,
            )
            return resp
        summary = cached.get("summary") or cached.get("results", {}).get("summary", {})
        resp = {"status": "ok", "summary": summary, "meta": PROVIDER_META}
        _set_std_headers(
            response,
            cid=body.cid,
            xcache="hit",
            schema=SCHEMA_VERSION,
            latency_ms=_now_ms() - t0,
        )
        doc_meta = cid_index.get(body.cid)
        if doc_meta and "hash" in doc_meta:
            response.headers["x-doc-hash"] = doc_meta.get("hash", "")
        _set_llm_headers(response, PROVIDER_META)
        _ensure_legacy_doc_type(resp.get("summary"))
        return resp

    # body.hash is present (model ensures exactly one of cid or hash)
    rec = an_cache.get(body.hash)
    if not rec:
        resp = _problem_response(
            404,
            "hash not found",
            error_code="hash_not_found",
            detail="hash not found",
            cid=getattr(request.state, "cid", compute_cid(request)),
        )
        _set_std_headers(
            resp,
            cid=getattr(request.state, "cid", compute_cid(request)),
            xcache="miss",
            schema=SCHEMA_VERSION,
            latency_ms=_now_ms() - t0,
        )
        return resp

    summary = rec["resp"].get("summary") or rec["resp"].get("results", {}).get(
        "summary", {}
    )
    resp = {"status": "ok", "summary": summary, "meta": PROVIDER_META}
    response.headers["x-doc-hash"] = body.hash or ""
    _set_std_headers(
        response,
        cid=rec.get("cid", ""),
        xcache="hit",
        schema=SCHEMA_VERSION,
        latency_ms=_now_ms() - t0,
    )
    _set_llm_headers(response, PROVIDER_META)
    _ensure_legacy_doc_type(resp.get("summary"))
    return resp


# compatibility aliases at root level
@router.get("/summary")
async def summary_get_alias(response: Response, mode: Optional[str] = None):
    _set_schema_headers(response)
    return await api_summary_get(response, mode)


@router.post("/summary")
async def summary_post_alias(
    request: Request,
    response: Response,
    body: SummaryIn,
    mode: Optional[str] = None,
):
    return await api_summary_post(request, response, body, mode)


@router.post(
    "/api/qa-recheck",
    response_model=QARecheckOut,
)
async def api_qa_recheck(
    body: QARecheckIn,
    response: Response,
    x_cid: Optional[str] = Header(None),
    profile: str = "smart",
):
    t0 = _now_ms()
    _set_schema_headers(response)

    text = body.text
    rules = body.rules or {}
    cid = x_cid or _sha256_hex(str(t0) + text[:128])
    meta = LLM_CONFIG.meta()
    if LLM_CONFIG.provider == "azure" and not LLM_CONFIG.valid:
        resp = JSONResponse(
            status_code=401,
            content={
                "status": "error",
                "error_code": "provider_auth",
                "detail": "Azure key is invalid",
                "meta": meta,
            },
        )
        _set_llm_headers(resp, meta)
        _set_std_headers(
            resp,
            cid=cid,
            xcache="miss",
            schema=SCHEMA_VERSION,
            latency_ms=_now_ms() - t0,
        )
        return resp
    mock_env = os.getenv("CONTRACT_AI_LLM_MOCK", "").lower() in ("1", "true", "yes")
    mock_mode = mock_env or LLM_CONFIG.mode == "mock"
    if mock_mode:
        if profile == "smart" and not rules:
            meta["profile"] = "vanilla"
            _trace_push(cid, {"qa_profile_fallback": "vanilla"})
        else:
            meta["profile"] = profile if profile in ("smart", "vanilla") else "vanilla"
        _set_llm_headers(response, meta)
        _set_std_headers(
            response,
            cid=cid,
            xcache="miss",
            schema=SCHEMA_VERSION,
            latency_ms=_now_ms() - t0,
        )
        payload = {"status": "ok", "qa": [], "meta": meta}
        payload.update(
            {
                "schema_version": SCHEMA_VERSION,
                "cid": cid,
                "summary": {"clause_type": None},
                "findings": [],
                "recommendations": [],
            }
        )
        return payload
    try:
        result = LLM_SERVICE.qa(text, rules, LLM_CONFIG.timeout_s, profile=profile)
    except ValueError:
        if profile == "smart":
            _trace_push(cid, {"qa_profile_fallback": "vanilla"})
            result = LLM_SERVICE.qa(
                text, rules, LLM_CONFIG.timeout_s, profile="vanilla"
            )
            profile = "vanilla"
        else:
            raise
    except ProviderTimeoutError as ex:
        resp = JSONResponse(
            status_code=503,
            content={
                "status": "error",
                "error_code": "provider_timeout",
                "detail": str(ex),
                "meta": meta,
            },
        )
        _set_llm_headers(resp, meta)
        _set_std_headers(
            resp,
            cid=cid,
            xcache="miss",
            schema=SCHEMA_VERSION,
            latency_ms=_now_ms() - t0,
        )
        return resp
    except ProviderAuthError as ex:
        resp = JSONResponse(
            status_code=401,
            content={
                "status": "error",
                "error_code": "provider_auth",
                "detail": ex.detail,
                "meta": meta,
            },
        )
        _set_llm_headers(resp, meta)
        _set_std_headers(
            resp,
            cid=cid,
            xcache="miss",
            schema=SCHEMA_VERSION,
            latency_ms=_now_ms() - t0,
        )
        return resp
    except ProviderConfigError as ex:
        resp = JSONResponse(
            status_code=424,
            content={
                "status": "error",
                "error_code": "llm_unavailable",
                "detail": ex.detail,
                "meta": meta,
            },
        )
        _set_llm_headers(resp, meta)
        _set_std_headers(
            resp,
            cid=cid,
            xcache="miss",
            schema=SCHEMA_VERSION,
            latency_ms=_now_ms() - t0,
        )
        return resp
    except ValueError as ex:
        _trace_push(
            cid,
            {
                "qa_prompt_debug": True,
                "unknown_placeholders": getattr(ex, "unknown_placeholders", []),
            },
        )
        resp = JSONResponse(
            status_code=500,
            content={
                "status": "error",
                "error_code": "qa_prompt_invalid",
                "detail": str(ex),
                "meta": meta,
            },
        )
        _set_llm_headers(resp, meta)
        _set_std_headers(
            resp,
            cid=cid,
            xcache="miss",
            schema=SCHEMA_VERSION,
            latency_ms=_now_ms() - t0,
        )
        return resp

    meta = result.meta
    _set_llm_headers(response, meta)
    _set_std_headers(
        response,
        cid=cid,
        xcache="miss",
        schema=SCHEMA_VERSION,
        latency_ms=_now_ms() - t0,
    )
    items = getattr(result, "items", [])
    payload = {"status": "ok", "qa": items, "meta": meta}
    payload.update(
        {
            "schema_version": SCHEMA_VERSION,
            "cid": cid,
            "summary": {"clause_type": None},
            "findings": items,
            "recommendations": [],
        }
    )
    return payload


@router.post(
    "/api/suggest_edits",
    responses={400: {"model": ProblemDetail}, 422: {"model": ProblemDetail}},
)
async def api_suggest_edits(
    request: Request, response: Response, x_cid: Optional[str] = Header(None)
):
    _set_schema_headers(response)
    try:
        payload = await request.json()
    except Exception:
        raise HTTPException(status_code=400, detail="Request body is not valid JSON")

    text = (payload or {}).get("text", "")
    if not isinstance(text, str) or text.strip() == "":
        raise HTTPException(status_code=422, detail="text required")
    findings_raw = (payload or {}).get("findings")
    if findings_raw is None:
        findings_raw = []
    elif isinstance(findings_raw, dict):
        findings_raw = [findings_raw]
    elif not isinstance(findings_raw, list):
        raise HTTPException(status_code=422, detail="findings must be a list")

    suggestions: list[SuggestEdit] = []
    for item in findings_raw:
        try:
            finding = CoreFinding.model_validate(item)
        except Exception:
            continue
        span = finding.span or CoreSpan(start=0, length=min(30, len(text)))
        start = max(0, span.start)
        length = span.length
        if start + length > len(text):
            length = max(0, len(text) - start)
        if length <= 0:
            continue
        clamped_span = CoreSpan(start=start, length=length)
        citation = resolve_citation(finding) or CoreCitation(
            instrument="Unknown", section="N/A"
        )
        rationale = f"Review recommended for rule {finding.code}".strip()
        suggestions.append(
            SuggestEdit(span=clamped_span, rationale=rationale, citations=[citation])
        )

    cid = x_cid or getattr(request.state, "cid", _PROCESS_CID)
    headers = {"x-cache": "miss", "x-cid": cid, "x-schema-version": SCHEMA_VERSION}
    payload = SuggestResponse(suggestions=suggestions).model_dump()

    ops: list[dict] = []
    proposed_text = text
    for sug in payload.get("suggestions", []):
        span = sug.get("span") or {}
        start = int(span.get("start", 0))
        length = int(span.get("length", 0))
        end = start + length
        insert = sug.get("insert")
        delete = sug.get("delete")
        replacement = None
        if insert is not None and delete is not None:
            replacement = insert
        elif insert is not None:
            replacement = insert
        elif delete is not None:
            replacement = ""
        ctx_before, ctx_after = _extract_context(text, start, end)
        sug["context_before"] = ctx_before
        sug["context_after"] = ctx_after
        if replacement is not None:
            ops.append(
                {
                    "start": start,
                    "end": end,
                    "replacement": replacement,
                    "context_before": ctx_before,
                    "context_after": ctx_after,
                }
            )
    for op in sorted(ops, key=lambda o: o["start"], reverse=True):
        proposed_text = (
            proposed_text[: op["start"]]
            + op["replacement"]
            + proposed_text[op["end"] :]
        )
    payload["proposed_text"] = proposed_text
    payload["ops"] = ops
    payload["status"] = "ok"
    audit(
        "suggest_edits",
        request.headers.get("x-user"),
        None,
        {
            "suggestions_count": len(payload.get("suggestions", [])),
            "ops_count": len(ops),
        },
    )
    return _finalize_json("/api/suggest_edits", payload, headers)


class DraftOut(BaseModel):
    status: str
    mode: str
    proposed_text: str
    rationale: str
    evidence: list | dict
    before_text: str
    after_text: str
    diff: dict
    x_schema_version: str
    context_before: str
    context_after: str


class RedlinesIn(BaseModel):
    before_text: str
    after_text: str


class RedlinesOut(BaseModel):
    status: str
    diff_unified: str
    diff_html: str


@router.post(
    "/api/gpt-draft",
    response_model=DraftOut,
    responses={422: {"model": ProblemDetail}, 404: {"model": ProblemDetail}},
)
async def gpt_draft(request: Request):
    """LLM draft endpoint with mock-friendly minimal payload support."""

    try:
        raw = await request.json()
    except Exception:
        raise HTTPException(status_code=400, detail="Request body is not valid JSON")

    if (
        LLM_CONFIG.provider == "mock"
        and isinstance(raw, dict)
        and "cid" not in raw
        and "clause" not in raw
    ):
        text = str(raw.get("text") or "").strip()
        if not text:
            raise HTTPException(status_code=422, detail="text required")
        tmp = Response()
        _set_llm_headers(tmp, PROVIDER_META)
        headers = dict(tmp.headers)
        cid = getattr(request.state, "cid", compute_cid(request))
        headers["x-cid"] = cid
        payload = {
            "draft_text": text,
            "alternatives": [],
            "rationale": "mock",
            "schema_version": SCHEMA_VERSION,
            "cid": cid,
            "summary": {"clause_type": None},
            "findings": [],
            "recommendations": [],
        }
        return _finalize_json("/api/gpt-draft", payload, headers)

    try:
        inp = GptDraftIn.model_validate(raw)
    except ValidationError as exc:
        raise RequestValidationError(exc.errors()) from exc
    if not TRACE.get(inp.cid):
        problem = ProblemDetail(
            title="cid not found", status=404, detail="cid not found"
        )
        return JSONResponse(problem.model_dump(), status_code=404)
    if LLM_CONFIG.provider == "azure" and not PROVIDER_META.get("valid_config"):
        problem = _llm_key_problem()
        return JSONResponse(problem.model_dump(), status_code=400)

    started = time.perf_counter()
    req_cid = getattr(request.state, "cid", compute_cid(request))
    raw_json = _json_dumps_safe(inp.model_dump(exclude_none=True))
    etag = _sha256_hex(raw_json)
    inm = request.headers.get("if-none-match")
    if inm == etag:
        cached = gpt_cache.get(etag)
        if cached:
            resp = Response(status_code=304)
            resp.headers.update(
                {
                    "ETag": etag,
                    "x-cache": "hit",
                    "x-cid": cached["cid"],
                    "x-schema-version": SCHEMA_VERSION,
                }
            )
            _set_llm_headers(resp, cached["meta"])
            return resp

    cached = gpt_cache.get(etag)
    if cached:
        headers = {
            "ETag": etag,
            "x-cache": "hit",
            "x-cid": cached["cid"],
            "x-schema-version": SCHEMA_VERSION,
        }
        tmp = Response()
        _set_llm_headers(tmp, cached["meta"])
        headers.update(tmp.headers)
        return JSONResponse(cached["resp"], headers=headers)

    text = inp.clause.strip()
    if not text:
        raise HTTPException(status_code=422, detail="clause is required")

    redacted_text, pii_map = redact_pii(text)

    try:
        result = LLM_PROVIDER.draft(text=redacted_text, mode=inp.mode)
        proposed_text = scrub_llm_output(result.proposed_text, pii_map)
        rationale = scrub_llm_output(result.rationale, pii_map)
        evidence = [scrub_llm_output(e, pii_map) for e in result.evidence]
        before_text = text
        after_text = scrub_llm_output(result.after_text, pii_map)
        diff_unified = scrub_llm_output(result.diff_unified, pii_map)
        provider = result.provider
        model = result.model
        mode_used = result.mode
        usage = result.usage
    except TypeError:
        legacy = LLM_PROVIDER.draft(redacted_text)
        proposed_text = scrub_llm_output(
            legacy.get("text") or legacy.get("proposed_text", ""), pii_map
        )
        rationale = scrub_llm_output(legacy.get("rationale", ""), pii_map)
        evidence = [scrub_llm_output(e, pii_map) for e in legacy.get("evidence", [])]
        before_text = text
        after_text = proposed_text
        diff_unified = scrub_llm_output(legacy.get("diff", ""), pii_map)
        provider = getattr(LLM_PROVIDER, "name", "")
        model = getattr(LLM_PROVIDER, "model", "")
        mode_used = inp.mode
        usage = legacy.get("usage", {})

    ctx_before, _ = normalize_text("")
    ctx_after, _ = normalize_text("")
    out = {
        "status": "ok",
        "proposed_text": proposed_text,
        "rationale": rationale,
        "evidence": evidence,
        "before_text": before_text,
        "after_text": after_text,
        "diff_unified": diff_unified,
        "provider": provider,
        "model": model,
        "mode": mode_used,
        "usage": usage,
        "context_before": ctx_before,
        "context_after": ctx_after,
    }
    out.update(
        {
            "schema_version": SCHEMA_VERSION,
            "cid": req_cid,
            "summary": {"clause_type": getattr(inp, "clause_type", None)},
            "findings": [],
            "recommendations": [],
        }
    )
    duration = time.perf_counter() - started
    headers = {
        "ETag": etag,
        "x-cid": req_cid,
        "x-schema-version": SCHEMA_VERSION,
        "x-latency-ms": str(int(duration * 1000)),
    }
    tmp = Response()
    _set_llm_headers(tmp, PROVIDER_META)
    headers.update(tmp.headers)
    gpt_cache.set(etag, {"resp": out, "cid": req_cid, "meta": PROVIDER_META})
    resp = JSONResponse(out, headers=headers)
    audit(
        "gpt_draft",
        request.headers.get("x-user"),
        None,
        {
            "before_text_len": len(before_text or ""),
            "after_text_len": len(after_text or ""),
        },
    )
    return resp

    cached = gpt_cache.get(etag)
    if cached:
        headers = {
            "ETag": etag,
            "x-cache": "hit",
            "x-cid": cached["cid"],
            "x-schema-version": SCHEMA_VERSION,
        }
        tmp = Response()
        _set_llm_headers(tmp, cached["meta"])
        headers.update(tmp.headers)
        return JSONResponse(cached["resp"], headers=headers)

    text = inp.clause.strip()
    if not text:
        raise HTTPException(status_code=422, detail="clause is required")

    redacted_text, pii_map = redact_pii(text)

    try:
        result = LLM_PROVIDER.draft(text=redacted_text, mode=inp.mode)
        proposed_text = scrub_llm_output(result.proposed_text, pii_map)
        rationale = scrub_llm_output(result.rationale, pii_map)
        evidence = [scrub_llm_output(e, pii_map) for e in result.evidence]
        before_text = text
        after_text = scrub_llm_output(result.after_text, pii_map)
        diff_unified = scrub_llm_output(result.diff_unified, pii_map)
        provider = result.provider
        model = result.model
        mode_used = result.mode
        usage = result.usage
    except TypeError:
        legacy = LLM_PROVIDER.draft(redacted_text)
        proposed_text = scrub_llm_output(
            legacy.get("text") or legacy.get("proposed_text", ""), pii_map
        )
        rationale = scrub_llm_output(legacy.get("rationale", ""), pii_map)
        evidence = [scrub_llm_output(e, pii_map) for e in legacy.get("evidence", [])]
        before_text = text
        after_text = proposed_text
        diff_unified = scrub_llm_output(legacy.get("diff", ""), pii_map)
        provider = getattr(LLM_PROVIDER, "name", "")
        model = getattr(LLM_PROVIDER, "model", "")
        mode_used = inp.mode
        usage = legacy.get("usage", {})

    ctx_before, _ = normalize_text("")
    ctx_after, _ = normalize_text("")
    out = {
        "status": "ok",
        "before": ctx_before,
        "after": ctx_after,
        "draft": proposed_text,
        "rationale": rationale,
        "evidence": evidence,
        "provider": provider,
        "model": model,
        "mode": mode_used,
        "usage": usage,
        "diff_unified": diff_unified,
    }
    duration = time.perf_counter() - started
    headers = {
        "ETag": etag,
        "x-cid": req_cid,
        "x-schema-version": SCHEMA_VERSION,
        "x-latency-ms": str(int((time.perf_counter() - started) * 1000)),
    }
    tmp = Response()
    _set_llm_headers(tmp, PROVIDER_META)
    headers.update(tmp.headers)
    gpt_cache.set(etag, {"resp": out, "cid": req_cid, "meta": PROVIDER_META})
    resp = JSONResponse(out, headers=headers)
    audit(
        "gpt_draft",
        request.headers.get("x-user"),
        None,
        {
            "before_text_len": len(before_text or ""),
            "after_text_len": len(after_text or ""),
        },
    )
    return resp

    cached = gpt_cache.get(etag)
    if cached:
        headers = {
            "ETag": etag,
            "x-cache": "hit",
            "x-cid": cached["cid"],
            "x-schema-version": SCHEMA_VERSION,
        }
        tmp = Response()
        _set_llm_headers(tmp, cached["meta"])
        headers.update(tmp.headers)
        return JSONResponse(cached["resp"], headers=headers)

    text = inp.clause.strip()
    if not text:
        raise HTTPException(status_code=422, detail="clause is required")

    redacted_text, pii_map = redact_pii(text)

    try:
        result = LLM_PROVIDER.draft(text=redacted_text, mode=inp.mode)
        proposed_text = scrub_llm_output(result.proposed_text, pii_map)
        rationale = scrub_llm_output(result.rationale, pii_map)
        evidence = [scrub_llm_output(e, pii_map) for e in result.evidence]
        before_text = text
        after_text = scrub_llm_output(result.after_text, pii_map)
        diff_unified = scrub_llm_output(result.diff_unified, pii_map)
        provider = result.provider
        model = result.model
        mode_used = result.mode
        usage = result.usage
    except TypeError:
        legacy = LLM_PROVIDER.draft(redacted_text)
        proposed_text = scrub_llm_output(
            legacy.get("text") or legacy.get("proposed_text", ""), pii_map
        )
        rationale = scrub_llm_output(legacy.get("rationale", ""), pii_map)
        evidence = [scrub_llm_output(e, pii_map) for e in legacy.get("evidence", [])]
        before_text = text
        after_text = proposed_text
        diff_unified = scrub_llm_output(legacy.get("diff", ""), pii_map)
        provider = getattr(LLM_PROVIDER, "name", "")
        model = getattr(LLM_PROVIDER, "model", "")
        mode_used = inp.mode
        usage = legacy.get("usage", {})
    ctx_before, _ = normalize_text("")
    ctx_after, _ = normalize_text("")
    out = {
        "status": "ok",
        "mode": inp.mode,
        "proposed_text": proposed_text,
        "rationale": rationale,
        "evidence": evidence,
        "before_text": before_text,
        "after_text": after_text,
        "diff": {"type": "unified", "value": diff_unified},
        "x_schema_version": SCHEMA_VERSION,
        "context_before": ctx_before,
        "context_after": ctx_after,
    }
    meta = {"provider": provider, "model": model, "mode": mode_used, "usage": usage}
    gpt_cache.set(etag, {"resp": out, "cid": req_cid, "meta": meta})
    headers = {
        "ETag": etag,
        "x-cache": "miss",
        "x-cid": req_cid,
        "x-schema-version": SCHEMA_VERSION,
        "x-latency-ms": str(int((time.perf_counter() - started) * 1000)),
    }
    tmp = Response()
    _set_llm_headers(tmp, meta)
    headers.update(tmp.headers)
    resp = JSONResponse(out, headers=headers)
    audit(
        "gpt_draft",
        request.headers.get("x-user"),
        None,
        {
            "before_text_len": len(before_text or ""),
            "after_text_len": len(after_text or ""),
        },
    )
    return resp


@router.post(
    "/api/panel/redlines",
    response_model=RedlinesOut,
)
def panel_redlines(inp: RedlinesIn, request: Request):
    diff_u, diff_h = make_diff(inp.before_text or "", inp.after_text or "")
    payload = {
        "status": "ok",
        "diff_unified": diff_u,
        "diff_html": diff_h,
    }
    headers = {"x-cache": "miss", "x-schema-version": SCHEMA_VERSION}
    return _finalize_json("/api/panel/redlines", payload, headers)


# --- Aliases to be robust wrt panel/client paths ---


@router.get("/api/health")
async def health_alias():
    return await health()


@app.post("/analyze")
def analyze_alias(req: AnalyzeRequest, request: Request):
    return api_analyze(request, req)


@router.post("/suggest_edits")
async def suggest_edits_alias(
    request: Request, response: Response, x_cid: Optional[str] = Header(None)
):
    return await api_suggest_edits(request, response, x_cid)


@app.get("/llm/ping")
def llm_ping_alias():
    return llm_ping()


@router.post("/api/calloff/validate")
async def api_calloff_validate(
    request: Request, response: Response, x_cid: Optional[str] = Header(None)
):
    t0 = _now_ms()
    _set_schema_headers(response)
    try:
        body = await _read_body_guarded(request)
        payload = json.loads(body.decode("utf-8")) if body else {}
    except HTTPException:
        return _problem_response(
            413,
            "Payload too large",
            error_code="payload_too_large",
            detail="Request body exceeds limits",
            cid=x_cid or getattr(request.state, "cid", _PROCESS_CID),
        )
    except Exception:
        return _problem_response(
            400,
            "Bad JSON",
            error_code="bad_json",
            detail="Request body is not valid JSON",
            cid=x_cid or getattr(request.state, "cid", _PROCESS_CID),
        )

    cid = x_cid or _sha256_hex(str(t0) + json.dumps(payload, sort_keys=True)[:128])
    issues = validate_calloff(payload if isinstance(payload, dict) else {})
    _set_std_headers(
        response,
        cid=cid,
        xcache="miss",
        schema=SCHEMA_VERSION,
        latency_ms=_now_ms() - t0,
    )
    return {"status": "ok", "issues": issues}


@router.post("/api/learning/log", status_code=204)
async def api_learning_log(body: Any = Body(...)) -> Response:
    t0 = _now_ms()
    ok = True
    try:
        LEARNING_LOG_PATH.parent.mkdir(parents=True, exist_ok=True)
        secure_write(
            LEARNING_LOG_PATH, json.dumps(body, ensure_ascii=False), append=True
        )
    except Exception as exc:  # pragma: no cover - best effort logging
        log.warning("failed to write learning log: %s", exc, exc_info=True)
        ok = False
    resp = Response(status_code=204)
    resp.headers["x-learning-log-status"] = "ok" if ok else "error"
    _set_schema_headers(resp)
    _set_std_headers(
        resp,
        cid="learning/log",
        xcache="miss",
        schema=SCHEMA_VERSION,
        latency_ms=_now_ms() - t0,
    )
    return resp


@router.post("/api/learning/update")
async def api_learning_update(response: Response, body: LearningUpdateIn):
    t0 = _now_ms()
    _set_schema_headers(response)
    _set_std_headers(
        response,
        cid="learning/update",
        xcache="miss",
        schema=SCHEMA_VERSION,
        latency_ms=_now_ms() - t0,
    )
    return {"status": "ok", "updated": True, "force": bool(body.force)}


# Mount router
app.include_router(router)
app.include_router(corpus_router)
app.include_router(explain_router)
app.include_router(integrations_router)
app.include_router(dsar_router)


# --------------------------------------------------------------------
# Citation resolver endpoint
# --------------------------------------------------------------------
@app.post(
    "/api/citation/resolve",
    response_model=CitationResolveResponse,
    responses={422: {"model": ProblemDetail}, 500: {"model": ProblemDetail}},
)
async def api_citation_resolve(
    body: CitationResolveRequest,
    response: Response,
    x_cid: str | None = Header(None),
):
    t0 = _now_ms()
    if body.citations is not None:
        citations = body.citations
    else:
        citations: list[CitationInput] = []
        for f in body.findings or []:
            try:
                core = CoreFinding.model_validate(
                    {
                        "code": f.code or "",
                        "message": f.message or "",
                        "rule": f.rule or "",
                    }
                )
            except Exception:
                continue
            c = resolve_citation(core)
            if c is None:
                continue
            citations.append(CitationInput(instrument=c.instrument, section=c.section))
        if not citations:
            raise HTTPException(status_code=422, detail="unresolvable")
    resp_model = CitationResolveResponse(citations=citations)
    _set_schema_headers(response)
    _set_std_headers(
        response,
        cid=x_cid or "citation.resolve",
        xcache="miss",
        schema=SCHEMA_VERSION,
        latency_ms=_now_ms() - t0,
    )
    return resp_model


@app.on_event("startup")
async def _log_routes_on_startup():
    try:
        print("\n[ROUTES at startup]")
        for r in app.routes:
            path = getattr(r, "path", "?")
            methods = getattr(r, "methods", set())
            print(f"  {path}  {sorted(list(methods))}")
        print("[/ROUTES]\n")
    except Exception:
        pass


# --------------------------------------------------------------------
# Panel self-test cases
# --------------------------------------------------------------------
PANEL_SELFTEST = [
    {
        "name": "qa-recheck",
        "method": "POST",
        "path": "/api/qa-recheck",
        "body": {"text": "Hello", "rules": {"R1": "Sample rule"}},
        "expect": {"http": 200, "issues": []},
    }
]<|MERGE_RESOLUTION|>--- conflicted
+++ resolved
@@ -1796,24 +1796,13 @@
     response_model=AnalyzeResponse,
 )
 def api_analyze(
-<<<<<<< HEAD
-    request: Request,
-    body: Dict[str, Any] = Body(..., example={"text": "Hello", "mode": "live"}),
-):
-    payload = body.get("payload", body) if isinstance(body, dict) else body
-    try:
-        req = AnalyzeRequest.model_validate(payload)
-    except ValidationError as exc:  # pragma: no cover - handled by FastAPI
-        raise HTTPException(status_code=422, detail=exc.errors()) from exc
-
-=======
+
     request: Request, body: dict = Body(..., example={"text": "Hello"})
 ):
     try:
         req = AnalyzeRequest.model_validate(body.get("payload", body))
     except ValidationError as e:
         raise HTTPException(status_code=422, detail=e.errors())
->>>>>>> 97c4b8e3
     txt = req.text
     debug = request.query_params.get("debug")  # noqa: F841
     risk_param = (
