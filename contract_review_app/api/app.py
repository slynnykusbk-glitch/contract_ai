--- conflicted
+++ resolved
@@ -251,25 +251,13 @@
 
 
 class RequireHeadersMiddleware(BaseHTTPMiddleware):
-<<<<<<< HEAD
-    _skip_paths = {
-        "/api/companies/search",
-    }
-
-    async def dispatch(self, request: Request, call_next):
-        if request.method.upper() == "POST":
-            path = request.url.path.rstrip("/")
-            if path not in self._skip_paths:
-                _require_api_key(request)
-=======
     """Ensure required headers are present for relevant POST requests.
 
-    Some integration endpoints (e.g. Companies House search) historically did not
-    mandate schema headers. To avoid breaking those clients, skip enforcement for
-    such paths and only require headers on the core API routes that depend on
-    them.
+    Some integration endpoints (e.g. Companies House) historically did not
+    mandate schema headers. To avoid breaking those clients, skip enforcement
+    for those paths and only require headers on the core API routes that
+    depend on them.
     """
-
     _SKIP_PATHS = ("/api/companies",)
 
     async def dispatch(self, request: Request, call_next):
@@ -277,8 +265,8 @@
             request.url.path.startswith(p) for p in self._SKIP_PATHS
         ):
             _require_api_key(request)
->>>>>>> e5552f07
         return await call_next(request)
+
 
 
 # --------------------------------------------------------------------
@@ -909,14 +897,6 @@
                     hdrs["x-latency-ms"] = {"$ref": "#/components/headers/XLatencyMs"}
                     hdrs["x-cid"] = {"$ref": "#/components/headers/XCid"}
 
-<<<<<<< HEAD
-    _example_headers = {
-        "x-schema-version": SCHEMA_VERSION,
-        "x-latency-ms": 12,
-        "x-cid": "e3b0c44298fc1c149afbf4c8996fb92427ae41e4649b934ca495991b7852b855",
-    }
-=======
->>>>>>> e5552f07
     for p in ["/api/analyze", "/api/gpt-draft", "/api/explain"]:
         op = openapi_schema.get("paths", {}).get(p, {}).get("post")
         if not op:
