﻿# contract_review_app/api/app.py
from __future__ import annotations

import asyncio
import hashlib
import json
import os
import time
import re
from collections import OrderedDict
from datetime import datetime, timezone
from pathlib import Path
from typing import Any, Dict, List, Optional, Tuple

from fastapi import APIRouter, FastAPI, Header, HTTPException, Request, Response, Body
from fastapi.middleware.cors import CORSMiddleware
from fastapi.responses import JSONResponse
from fastapi.staticfiles import StaticFiles
from pydantic import BaseModel
from contract_review_app.api.calloff_validator import validate_calloff
from contract_review_app.gpt.service import (
    LLMService,
    ProviderAuthError,
    ProviderTimeoutError,
    ProviderConfigError,
)
from contract_review_app.gpt.config import load_llm_config

# SSOT DTO imports
from contract_review_app.core.schemas import AnalyzeIn

# Snapshot extraction heuristics
# Snapshot extraction heuristics
from contract_review_app.analysis.extract_summary import extract_document_snapshot

# Orchestrator / Engine imports
try:
    from contract_review_app.api.orchestrator import (  # type: ignore
        run_analyze,
        run_qa_recheck,
        run_gpt_draft,
        run_suggest_edits,
    )
except Exception:  # pragma: no cover
    run_analyze = None  # type: ignore
    run_qa_recheck = None  # type: ignore
    run_gpt_draft = None  # type: ignore
    run_suggest_edits = None  # type: ignore

try:
    from contract_review_app.engine import pipeline  # type: ignore
except Exception:  # pragma: no cover
    pipeline = None  # type: ignore

# Optional: rule registry for /health
try:
    from contract_review_app.legal_rules import registry as rules_registry  # type: ignore
except Exception:  # pragma: no cover
    rules_registry = None  # type: ignore

try:
    from contract_review_app.legal_rules import loader as rules_loader  # type: ignore
except Exception:  # pragma: no cover
    rules_loader = None  # type: ignore

# --------------------------------------------------------------------
# Config
# --------------------------------------------------------------------
SCHEMA_VERSION = os.getenv("CONTRACT_AI_SCHEMA_VERSION", "1.3")
ANALYZE_TIMEOUT_SEC = int(os.getenv("CONTRACT_AI_ANALYZE_TIMEOUT_SEC", "25"))
QA_TIMEOUT_SEC = int(os.getenv("CONTRACT_AI_QA_TIMEOUT_SEC", "20"))
DRAFT_TIMEOUT_SEC = int(os.getenv("CONTRACT_AI_DRAFT_TIMEOUT_SEC", "25"))
MAX_CONCURRENCY = int(os.getenv("CONTRACT_AI_MAX_CONCURRENCY", "4"))
MAX_BODY_BYTES = int(os.getenv("CONTRACT_AI_MAX_BODY_BYTES", str(2_500_000)))
CACHE_SIZE = int(os.getenv("CONTRACT_AI_CACHE_SIZE", "128"))

# weighted risk scoring (configurable)
RISK_WEIGHTS = {
    "critical": int(os.getenv("CONTRACT_AI_WEIGHT_CRITICAL", "10")),
    "high": int(os.getenv("CONTRACT_AI_WEIGHT_HIGH", "7")),
    "medium": int(os.getenv("CONTRACT_AI_WEIGHT_MEDIUM", "4")),
    "low": int(os.getenv("CONTRACT_AI_WEIGHT_LOW", "1")),
}

REQUIRED_EXHIBITS = {
    e.strip().upper()
    for e in os.getenv("CONTRACT_AI_REQUIRED_EXHIBITS", "M").split(",")
    if e.strip()
}
_PLACEHOLDER_RE = re.compile(r"(\[[^\]]+\]|\bTBD\b|\bTO BE DETERMINED\b)", re.IGNORECASE)
_EXHIBIT_RE = re.compile(r"exhibit\s+([A-Z])", re.IGNORECASE)

LEARNING_LOG_PATH = Path(__file__).resolve().parents[2] / "var" / "learning_logs.jsonl"

ALLOWED_ORIGINS = os.getenv(
    "CONTRACT_AI_ALLOWED_ORIGINS",
    "http://127.0.0.1:3000,https://127.0.0.1:3000,http://localhost:3000,https://localhost:3000",
).split(",")
ALLOWED_ORIGINS = [o.strip() for o in ALLOWED_ORIGINS if o.strip()]
# Ensure local dev and WebView contexts
for _o in (
    "http://localhost:3000",
    "https://localhost:3000",
    "http://127.0.0.1:3000",
    "https://127.0.0.1:3000",
    "null",
):
    if _o not in ALLOWED_ORIGINS:
        ALLOWED_ORIGINS.append(_o)

_LLM_KEY_ENV_VARS = ("OPENAI_API_KEY", "ANTHROPIC_API_KEY", "LLM_API_KEY")


def _has_llm_keys() -> bool:
    return any(os.getenv(k) for k in _LLM_KEY_ENV_VARS)

LLM_CONFIG = load_llm_config()
LLM_SERVICE = LLMService(LLM_CONFIG)


<<<<<<< HEAD
def _analyze_document(text: str) -> Dict[str, Any]:
    """Thin wrapper used by tests to monkeypatch analysis.

    Must return a dict with at least:
    ``{"status": "...", "findings": [...], "summary": {...}}``
    """
    if run_analyze:
        try:
            from contract_review_app.core.schemas import AnalyzeIn

            res = run_analyze(AnalyzeIn(text=text))
            if asyncio.iscoroutine(res):
                loop = asyncio.new_event_loop()
                try:
                    return loop.run_until_complete(res)
                finally:
                    loop.close()
            return res
        except Exception:
            pass
    return {"status": "OK", "findings": [], "summary": {"len": len(text)}}
=======
async def _analyze_document(text: str) -> dict:
    """Hook for tests to analyze document text.

    Default implementation uses the rule engine if available and returns a
    minimal dictionary structure so that tests can monkeypatch this function
    without importing heavy dependencies.
    """
    if run_analyze:
        try:
            inp = AnalyzeIn(text=text)
            out = run_analyze(inp)
            if asyncio.iscoroutine(out):  # type: ignore[arg-type]
                out = await out
            if hasattr(out, "model_dump"):
                out = out.model_dump()
            if isinstance(out, dict):
                return out
        except Exception:
            pass
    try:
        from contract_review_app.legal_rules.legal_rules import analyze as rules_analyze
        from contract_review_app.core.schemas import AnalysisInput

        out = rules_analyze(AnalysisInput(text=text, clause_type=None))
        if hasattr(out, "model_dump"):
            out = out.model_dump()
        if isinstance(out, dict):
            return {"status": out.get("status", "OK"), "findings": out.get("findings", [])}
    except Exception:
        pass
    return {"status": "OK", "findings": []}
>>>>>>> d388dc90

# --------------------------------------------------------------------
# App / Router
# --------------------------------------------------------------------
router = APIRouter()
app = FastAPI(title="Contract Review App API", version="1.0")

app.add_middleware(
    CORSMiddleware,
    allow_origins=ALLOWED_ORIGINS,
    allow_credentials=True,
    allow_methods=["*"],
    allow_headers=["*"],
    expose_headers=[
        "x-cid",
        "x-cache",
        "x-schema-version",
        "x-latency-ms",
        "x-provider",
        "x-model",
        "x-llm-mode",
        "x-usage-total",
    ],
)

# ---- Trace middleware and store ------------------------------------
_TRACE_MAX_CIDS = 200
_TRACE_MAX_EVENTS = 500
_TRACE: "OrderedDict[str, List[Dict[str, Any]]]" = OrderedDict()


def _trace_push(cid: str, event: Dict[str, Any]) -> None:
    if not cid:
        cid = "unknown"
    try:
        slot = _TRACE.get(cid)
        if slot is None:
            if len(_TRACE) >= _TRACE_MAX_CIDS:
                _TRACE.popitem(last=False)
            slot = []
            _TRACE[cid] = slot
        slot.append(event)
        if len(slot) > _TRACE_MAX_EVENTS:
            del slot[: len(slot) - _TRACE_MAX_EVENTS]
    except Exception:
        # never break the request because of tracing
        pass


@app.middleware("http")
async def _trace_mw(request: Request, call_next):
    t0 = _now_ms()
    req_cid = request.headers.get("x-cid", "")
    try:
        response: Response = await call_next(request)
    except Exception as ex:
        _trace_push(req_cid or "unknown", {
            "ts": _now_ms(),
            "method": request.method,
            "path": request.url.path,
            "status": 500,
            "ms": _now_ms() - t0,
            "cache": "",
            "cid": req_cid or "",
        })
        raise ex
    resp_cid = response.headers.get("x-cid", req_cid or "")
    cache = response.headers.get("x-cache", "")
    latency_hdr = response.headers.get("x-latency-ms")
    try:
        ms = int(latency_hdr) if latency_hdr is not None and latency_hdr.isdigit() else (_now_ms() - t0)
    except Exception:
        ms = _now_ms() - t0
    _trace_push(resp_cid or "unknown", {
        "ts": _now_ms(),
        "method": request.method,
        "path": request.url.path,
        "status": response.status_code,
        "ms": ms,
        "cache": cache,
        "cid": resp_cid,
    })
    return response

# --------------------------------------------------------------------
# Concurrency / Cache
# --------------------------------------------------------------------
_analyze_sem = asyncio.Semaphore(MAX_CONCURRENCY)
_cache_lock = asyncio.Lock()


class _LRUCache(OrderedDict):
    def __init__(self, maxsize: int):
        super().__init__()
        self.maxsize = maxsize

    def get(self, key: str) -> Any:  # type: ignore[override]
        try:
            val = super().__getitem__(key)
            self.move_to_end(key)
            return val
        except KeyError:
            return None

    def put(self, key: str, value: Any) -> None:
        super().__setitem__(key, value)
        self.move_to_end(key)
        if len(self) > self.maxsize:
            self.popitem(last=False)


IDEMPOTENT_CACHE = _LRUCache(CACHE_SIZE)

# --------------------------------------------------------------------
# Schemas (Pydantic) for learning endpoints
# --------------------------------------------------------------------
class LearningUpdateIn(BaseModel):
    force: Optional[bool] = False


# --------------------------------------------------------------------
# Utilities
# --------------------------------------------------------------------
def _now_ms() -> int:
    return int(time.time() * 1000)


def _json_dumps_safe(obj: Any) -> str:
    try:
        return json.dumps(obj, separators=(",", ":"), ensure_ascii=False, sort_keys=True)
    except Exception:
        return "{}"


def _sha256_hex(s: str) -> str:
    return hashlib.sha256(s.encode("utf-8")).hexdigest()


def _idempotency_key(text: str, policy_pack: Optional[Dict[str, Any]]) -> str:
    base = {"text": text, "policy_pack": policy_pack or {}}
    return _sha256_hex(_json_dumps_safe(base))


def _as_dict(model_or_obj: Any) -> Dict[str, Any]:
    if hasattr(model_or_obj, "model_dump"):
        return model_or_obj.model_dump()
    if hasattr(model_or_obj, "dict"):
        return model_or_obj.dict()
    if isinstance(model_or_obj, dict):
        return model_or_obj
    return {"value": model_or_obj}


def _set_schema_headers(response: Response) -> None:
    try:
        response.headers["x-schema-version"] = SCHEMA_VERSION
    except Exception:
        pass


def _set_std_headers(
    resp: Response,
    *,
    cid: str,
    xcache: str,
    schema: str,
    latency_ms: Optional[int] = None,
) -> None:
    _set_schema_headers(resp)
    resp.headers["x-cid"] = cid
    resp.headers["x-cache"] = xcache
    if latency_ms is not None:
        resp.headers["x-latency-ms"] = str(latency_ms)


def _set_llm_headers(resp: Response, meta: Dict[str, Any]) -> None:
    resp.headers["x-provider"] = meta.get("provider", "")
    resp.headers["x-model"] = meta.get("model", "")
    resp.headers["x-llm-mode"] = meta.get("mode", "")
    usage = meta.get("usage") or {}
    total = usage.get("total_tokens") if isinstance(usage, dict) else None
    if total is not None:
        resp.headers["x-usage-total"] = str(total)


def _problem_json(status: int, title: str, detail: str, type_: str = "about:blank") -> Dict[str, Any]:
    return {"type": type_, "title": title, "status": status, "detail": detail}


def _problem_response(status: int, title: str, detail: str) -> JSONResponse:
    resp = JSONResponse(
        status_code=status,
        media_type="application/problem+json",
        content=_problem_json(status, title, detail),
    )
    _set_schema_headers(resp)
    return resp


async def _read_body_guarded(request: Request) -> bytes:
    clen = request.headers.get("content-length")
    if clen and clen.isdigit() and int(clen) > MAX_BODY_BYTES:
        raise HTTPException(status_code=413, detail="Payload too large")
    body = await request.body()
    if len(body) > MAX_BODY_BYTES:
        raise HTTPException(status_code=413, detail="Payload too large")
    return body


def _count_placeholders(text: str) -> int:
    return len(_PLACEHOLDER_RE.findall(text or ""))


def _missing_exhibits(text: str) -> List[str]:
    found = {m.upper() for m in _EXHIBIT_RE.findall(text or "")}
    return [e for e in sorted(REQUIRED_EXHIBITS) if e not in found]


def _coerce_patch_dict(obj: Any) -> Dict[str, Any]:
    if isinstance(obj, dict):
        return obj
    try:
        if hasattr(obj, "model_dump"):
            return obj.model_dump(by_alias=True)
        if hasattr(obj, "dict"):
            return obj.dict(by_alias=True)  # type: ignore[attr-defined]
    except Exception:
        pass
    out: Dict[str, Any] = {}
    for k in ("range", "span", "replacement", "text"):
        if hasattr(obj, k):
            out[k] = getattr(obj, k)
    return out


def _safe_apply_patches(text: str, changes: List[Any]) -> str:
    if not changes:
        return text or ""

    base = text or ""
    n = len(base)
    items: List[Tuple[int, int, str]] = []

    for raw in changes:
        ch = _coerce_patch_dict(raw) or {}

        src = ch.get("range")
        if not isinstance(src, dict):
            src = ch.get("span") or {}

        start = src.get("start", 0)
        length = src.get("length", None)
        end = src.get("end", None)

        try:
            start = int(start)
        except Exception:
            start = 0

        if length is None and end is not None:
            try:
                end = int(end)
            except Exception:
                end = start
            length = max(0, end - start)
        elif length is None:
            length = 0
        else:
            try:
                length = int(length)
            except Exception:
                length = 0

        if start < 0:
            start = 0
        if length < 0:
            length = 0
        end_pos = start + length
        if end_pos < start:
            end_pos = start
        if start > n:
            start = n
        if end_pos > n:
            end_pos = n

        rep = ch.get("replacement", None)
        if rep is None:
            rep = ch.get("text", "")
        rep = "" if rep is None else str(rep)

        items.append((start, end_pos, rep))

    items.sort(key=lambda t: t[0])
    out: List[str] = []
    cur = 0
    for s, e, rep in items:
        if s < cur or s > n or e > n:
            continue
        out.append(base[cur:s])
        out.append(rep)
        cur = e
    out.append(base[cur:])
    return "".join(out)


def _discover_rules_count() -> int:
    try:
        if rules_loader and hasattr(rules_loader, "rules_count"):
            return int(rules_loader.rules_count())
    except Exception:
        pass
    try:
        if rules_registry and hasattr(rules_registry, "discover_rules"):
            rules = rules_registry.discover_rules()
            return len(rules or [])
    except Exception:
        pass
    return 0


async def _maybe_await(func, *args, **kwargs):
    res = func(*args, **kwargs)
    if asyncio.iscoroutine(res):
        return await res
    return res


def _fallback_suggest_minimal(text: str, clause_id: str, mode: str, top_k: int) -> List[Dict[str, Any]]:
    start = 0
    length = min(len(text), 12) if len(text) > 0 else 0
    proposed = "Please clarify obligations." if mode == "strict" else "Consider adding a clear notice period."
    return [{
        "suggestion_id": f"{clause_id}:1",
        "clause_id": clause_id,
        "clause_type": "unknown",
        "action": "replace" if mode == "strict" else "append",
        "proposed_text": proposed,
        "reason": "rule-fallback",
        "sources": [],
        "range": {"start": int(start), "length": int(length)},
        "hash": _sha256_hex((proposed or "")[:256]),
    }][:max(1, min(top_k or 1, 10))]


def _risk_ord(risk: Optional[str]) -> int:
    order = {"low": 0, "medium": 1, "high": 2, "critical": 3}
    return order.get((risk or "").lower(), -1)


def _safe_doc_status(legacy: Dict[str, Any]) -> Optional[str]:
    analysis = legacy.get("analysis") if isinstance(legacy, dict) else None
    if isinstance(analysis, dict):
        return analysis.get("status")
    return None


def _safe_delta_score(before: Dict[str, Any], after: Dict[str, Any]) -> int:
    sb = 0
    sa = 0
    if isinstance(before, dict) and isinstance(before.get("analysis"), dict):
        sb = int(before["analysis"].get("score") or 0)
    if isinstance(after, dict) and isinstance(after.get("analysis"), dict):
        sa = int(after["analysis"].get("score") or 0)
    return sa - sb


def _safe_delta_risk(before: Dict[str, Any], after: Dict[str, Any]) -> int:
    rb = None
    ra = None
    if isinstance(before, dict) and isinstance(before.get("analysis"), dict):
        rb = before["analysis"].get("risk_level")
    if isinstance(after, dict) and isinstance(after.get("analysis"), dict):
        ra = after["analysis"].get("risk_level")
    return _risk_ord(ra) - _risk_ord(rb)


def _top3_residuals(after: Dict[str, Any]) -> List[Dict[str, Any]]:
    analysis = after.get("analysis") if isinstance(after, dict) else None
    findings = (analysis or {}).get("findings") or []
    if not isinstance(findings, list):
        return []
    sev_rank = {"critical": 3, "high": 2, "medium": 1, "low": 0}
    norm: List[Dict[str, Any]] = []
    for f in findings:
        if isinstance(f, dict):
            code = f.get("code")
            msg = f.get("message")
            sev = f.get("severity") or f.get("risk") or f.get("severity_level")
        else:
            code = getattr(f, "code", None)
            msg = getattr(f, "message", None)
            sev = getattr(f, "severity", None) or getattr(f, "risk", None) or getattr(f, "severity_level", None)
        norm.append({"code": code, "message": msg, "severity": sev})
    findings_sorted = sorted(
        norm, key=lambda f: sev_rank.get(str(f.get("severity") or "").lower(), -1), reverse=True
    )
    return findings_sorted[:3]


# --------------------------------------------------------------------
# Routes
# --------------------------------------------------------------------
@router.get("/health")
async def health(response: Response) -> dict:
    """Health endpoint with schema version and rule count."""
    _set_schema_headers(response)
    return {
        "status": "ok",
        "schema": SCHEMA_VERSION,
        "rules_count": _discover_rules_count(),
        "llm": {
            "provider": LLM_CONFIG.provider,
            "model": LLM_CONFIG.model_draft,
            "mode": LLM_CONFIG.mode,
            "timeout_s": LLM_CONFIG.timeout_s,
        },
    }


@router.get("/api/trace/{cid}")
async def api_trace(cid: str, response: Response):
    _set_schema_headers(response)
    _set_std_headers(response, cid=cid, xcache="miss", schema=SCHEMA_VERSION)
    return {"status": "ok", "cid": cid, "events": _TRACE.get(cid, [])}


@router.get("/api/trace")
async def api_trace_index(response: Response):
    _set_schema_headers(response)
    _set_std_headers(response, cid="trace-index", xcache="miss", schema=SCHEMA_VERSION)
    return {"status": "ok", "cids": list(_TRACE.keys())}


@router.post("/api/analyze")
async def api_analyze(request: Request, response: Response, x_cid: Optional[str] = Header(None)):
    t0 = _now_ms()
    _set_schema_headers(response)
    try:
        body = await _read_body_guarded(request)
        payload = json.loads(body.decode("utf-8")) if body else {}
    except HTTPException:
        return _problem_response(413, "Payload too large", "Request body exceeds limits")
    except Exception:
        return _problem_response(400, "Bad JSON", "Request body is not valid JSON")

    try:
        model = AnalyzeIn(**payload) if isinstance(payload, dict) else AnalyzeIn(text="")
    except Exception as ex:
        return _problem_response(422, "Validation error", str(ex))

    cid = x_cid or _sha256_hex(str(t0) + model.text[:128])
    key = _idempotency_key(model.text or "", getattr(model, "policy_pack", getattr(model, "policy", None)))

    async with _cache_lock:
        cached = IDEMPOTENT_CACHE.get(key)
    if cached is not None:
        _set_std_headers(response, cid=cid, xcache="hit", schema=SCHEMA_VERSION, latency_ms=_now_ms() - t0)
        return cached

    result = await _analyze_document(model.text or "")
    if hasattr(result, "model_dump"):
        result = result.model_dump()

    if isinstance(result, dict):
        summary_block = result.setdefault("results", {}).setdefault("summary", {})
        if "type" not in summary_block:
            snap = extract_document_snapshot(model.text or "")
            summary_block["type"] = snap.type
            summary_block["type_confidence"] = snap.type_confidence
    else:
        snap = extract_document_snapshot(model.text or "")
        result = {
            "status": "ok",
            "results": {"summary": {"type": snap.type, "type_confidence": snap.type_confidence}},
        }

    async with _cache_lock:
        IDEMPOTENT_CACHE.put(key, result)

    _set_std_headers(response, cid=cid, xcache="miss", schema=SCHEMA_VERSION, latency_ms=_now_ms() - t0)
    return result


# --------------------------------------------------------------------
# Document summary endpoint
# --------------------------------------------------------------------


@router.get("/api/summary")
async def api_summary_get(response: Response, mode: Optional[str] = None):
    _set_schema_headers(response)
    snap = extract_document_snapshot("")
    snap.rules_count = _discover_rules_count()
    _set_std_headers(response, cid="summary:get", xcache="miss", schema=SCHEMA_VERSION)
    return {"status": "ok", "summary": snap.model_dump()}


@router.post("/api/summary")
async def api_summary_post(
    request: Request,
    response: Response,
    x_cid: Optional[str] = Header(None),
    mode: Optional[str] = None,
):
    t0 = _now_ms()
    _set_schema_headers(response)
    try:
        body = await _read_body_guarded(request)
        payload = json.loads(body.decode("utf-8")) if body else {}
    except HTTPException:
        return _problem_response(413, "Payload too large", "Request body exceeds limits")
    except Exception:
        return _problem_response(400, "Bad JSON", "Request body is not valid JSON")

    text = str(payload.get("text") or "")
    cid = x_cid or _sha256_hex(str(t0) + text[:128])

    snap = extract_document_snapshot(text)
    snap.rules_count = _discover_rules_count()

    envelope = {"status": "ok", "summary": snap.model_dump()}
    _set_std_headers(
        response, cid=cid, xcache="miss", schema=SCHEMA_VERSION, latency_ms=_now_ms() - t0
    )
    return envelope


# compatibility aliases at root level
@router.get("/summary")
async def summary_get_alias(response: Response, mode: Optional[str] = None):
    _set_schema_headers(response)
    return await api_summary_get(response, mode)


@router.post("/summary")
async def summary_post_alias(
    request: Request, response: Response, x_cid: Optional[str] = Header(None), mode: Optional[str] = None
):
    _set_schema_headers(response)
    return await api_summary_post(request, response, x_cid, mode)


@router.post("/api/gpt/draft")
async def api_gpt_draft(request: Request, response: Response, x_cid: Optional[str] = Header(None)):
    t0 = _now_ms()
    _set_schema_headers(response)
    try:
        payload = await request.json()
    except Exception:
        return _problem_response(400, "Bad JSON", "Request body is not valid JSON")
    if run_gpt_draft:
        cid = x_cid or _sha256_hex(str(t0) + json.dumps(payload or {}, sort_keys=True)[:128])
        try:
            result = await _maybe_await(run_gpt_draft, payload)
        except ProviderTimeoutError as ex:
            meta = {}
            resp = JSONResponse(status_code=503, content={"status": "error", "error_code": "provider_timeout", "detail": str(ex), "meta": meta})
            _set_llm_headers(resp, meta)
            _set_std_headers(resp, cid=cid, xcache="miss", schema=SCHEMA_VERSION, latency_ms=_now_ms() - t0)
            return resp
        except ProviderAuthError as ex:
            meta = {}
            resp = JSONResponse(status_code=401, content={"status": "error", "error_code": "provider_auth", "detail": ex.detail, "meta": meta})
            _set_llm_headers(resp, meta)
            _set_std_headers(resp, cid=cid, xcache="miss", schema=SCHEMA_VERSION, latency_ms=_now_ms() - t0)
            return resp
        except ProviderConfigError as ex:
            meta = {}
            resp = JSONResponse(status_code=424, content={"status": "error", "error_code": "llm_unavailable", "detail": ex.detail, "meta": meta})
            _set_llm_headers(resp, meta)
            _set_std_headers(resp, cid=cid, xcache="miss", schema=SCHEMA_VERSION, latency_ms=_now_ms() - t0)
            return resp

        if not isinstance(result, dict):
            result = {}
        meta = result.get("meta") if isinstance(result.get("meta"), dict) else {}
        meta.setdefault("model", result.get("model", ""))
        _set_llm_headers(response, meta)
        _set_std_headers(response, cid=cid, xcache="miss", schema=SCHEMA_VERSION, latency_ms=_now_ms() - t0)
        return {"status": "ok", "draft_text": result.get("text", "DRAFT"), "meta": meta}

    text = (payload or {}).get("text", "")
    clause_type = (payload or {}).get("clause_type")
    cid = x_cid or _sha256_hex(str(t0) + text[:128])

    meta = LLM_CONFIG.meta()
    if not text.strip():
        resp = JSONResponse(status_code=422, content={"status": "error", "error_code": "bad_input", "detail": "text is empty", "meta": meta})
        _set_llm_headers(resp, meta)
        _set_std_headers(resp, cid=cid, xcache="miss", schema=SCHEMA_VERSION, latency_ms=_now_ms() - t0)
        return resp
    if not LLM_CONFIG.valid:
        detail = f"{LLM_CONFIG.provider}: missing {' '.join(LLM_CONFIG.missing)}".strip()
        resp = JSONResponse(status_code=424, content={"status": "error", "error_code": "llm_unavailable", "detail": detail, "meta": meta})
        _set_llm_headers(resp, meta)
        _set_std_headers(resp, cid=cid, xcache="miss", schema=SCHEMA_VERSION, latency_ms=_now_ms() - t0)
        return resp
    try:
        result = LLM_SERVICE.draft(text, clause_type, LLM_CONFIG.max_tokens, LLM_CONFIG.temperature, LLM_CONFIG.timeout_s)
    except ProviderTimeoutError as ex:
        meta = {**meta}
        resp = JSONResponse(status_code=503, content={"status": "error", "error_code": "provider_timeout", "detail": str(ex), "meta": meta})
        _set_llm_headers(resp, meta)
        _set_std_headers(resp, cid=cid, xcache="miss", schema=SCHEMA_VERSION, latency_ms=_now_ms() - t0)
        return resp
    except ProviderAuthError as ex:
        meta = {**meta}
        resp = JSONResponse(status_code=401, content={"status": "error", "error_code": "provider_auth", "detail": ex.detail, "meta": meta})
        _set_llm_headers(resp, meta)
        _set_std_headers(resp, cid=cid, xcache="miss", schema=SCHEMA_VERSION, latency_ms=_now_ms() - t0)
        return resp
    except ProviderConfigError as ex:
        meta = {**meta}
        resp = JSONResponse(status_code=424, content={"status": "error", "error_code": "llm_unavailable", "detail": ex.detail, "meta": meta})
        _set_llm_headers(resp, meta)
        _set_std_headers(resp, cid=cid, xcache="miss", schema=SCHEMA_VERSION, latency_ms=_now_ms() - t0)
        return resp

    meta = result.meta
    _set_llm_headers(response, meta)
    _set_std_headers(response, cid=cid, xcache="miss", schema=SCHEMA_VERSION, latency_ms=_now_ms() - t0)
    return {"status": "ok", "draft_text": result.text, "meta": meta}


@router.post("/api/suggest_edits")
async def api_suggest_edits(request: Request, response: Response, x_cid: Optional[str] = Header(None)):
    t0 = _now_ms()
    _set_schema_headers(response)
    try:
        payload = await request.json()
    except Exception:
        return _problem_response(400, "Bad JSON", "Request body is not valid JSON")

    text = (payload or {}).get("text", "")
    risk_level = (payload or {}).get("risk_level", "low")
    cid = x_cid or _sha256_hex(str(t0) + text[:128])
    meta = LLM_CONFIG.meta()
    if not text.strip():
        resp = JSONResponse(status_code=422, content={"status": "error", "error_code": "bad_input", "detail": "text is empty", "meta": meta})
        _set_llm_headers(resp, meta)
        _set_std_headers(resp, cid=cid, xcache="miss", schema=SCHEMA_VERSION, latency_ms=_now_ms() - t0)
        return resp
    if not LLM_CONFIG.valid:
        detail = f"{LLM_CONFIG.provider}: missing {' '.join(LLM_CONFIG.missing)}".strip()
        resp = JSONResponse(status_code=424, content={"status": "error", "error_code": "llm_unavailable", "detail": detail, "meta": meta})
        _set_llm_headers(resp, meta)
        _set_std_headers(resp, cid=cid, xcache="miss", schema=SCHEMA_VERSION, latency_ms=_now_ms() - t0)
        return resp
    try:
        result = LLM_SERVICE.suggest(text, risk_level, LLM_CONFIG.timeout_s)
    except ProviderTimeoutError as ex:
        resp = JSONResponse(status_code=503, content={"status": "error", "error_code": "provider_timeout", "detail": str(ex), "meta": meta})
        _set_llm_headers(resp, meta)
        _set_std_headers(resp, cid=cid, xcache="miss", schema=SCHEMA_VERSION, latency_ms=_now_ms() - t0)
        return resp
    except ProviderAuthError as ex:
        resp = JSONResponse(status_code=401, content={"status": "error", "error_code": "provider_auth", "detail": ex.detail, "meta": meta})
        _set_llm_headers(resp, meta)
        _set_std_headers(resp, cid=cid, xcache="miss", schema=SCHEMA_VERSION, latency_ms=_now_ms() - t0)
        return resp
    except ProviderConfigError as ex:
        resp = JSONResponse(status_code=424, content={"status": "error", "error_code": "llm_unavailable", "detail": ex.detail, "meta": meta})
        _set_llm_headers(resp, meta)
        _set_std_headers(resp, cid=cid, xcache="miss", schema=SCHEMA_VERSION, latency_ms=_now_ms() - t0)
        return resp

    meta = result.meta
    _set_llm_headers(response, meta)
    _set_std_headers(response, cid=cid, xcache="miss", schema=SCHEMA_VERSION, latency_ms=_now_ms() - t0)
    return {"status": "ok", "suggestions": result.items, "meta": meta}


@router.post("/api/qa-recheck")
async def api_qa_recheck(request: Request, response: Response, x_cid: Optional[str] = Header(None)):
    t0 = _now_ms()
    _set_schema_headers(response)
    try:
        payload = await request.json()
    except Exception:
        return _problem_response(400, "Bad JSON", "Request body is not valid JSON")

    text = (payload or {}).get("text", "")
    rules = (payload or {}).get("rules", {})
    cid = x_cid or _sha256_hex(str(t0) + text[:128])
    meta = LLM_CONFIG.meta()
    if not text.strip():
        resp = JSONResponse(status_code=422, content={"status": "error", "error_code": "bad_input", "detail": "text is empty", "meta": meta})
        _set_llm_headers(resp, meta)
        _set_std_headers(resp, cid=cid, xcache="miss", schema=SCHEMA_VERSION, latency_ms=_now_ms() - t0)
        return resp
    if not LLM_CONFIG.valid:
        detail = f"{LLM_CONFIG.provider}: missing {' '.join(LLM_CONFIG.missing)}".strip()
        resp = JSONResponse(status_code=424, content={"status": "error", "error_code": "llm_unavailable", "detail": detail, "meta": meta})
        _set_llm_headers(resp, meta)
        _set_std_headers(resp, cid=cid, xcache="miss", schema=SCHEMA_VERSION, latency_ms=_now_ms() - t0)
        return resp
    try:
        result = LLM_SERVICE.qa(text, rules, LLM_CONFIG.timeout_s)
    except ProviderTimeoutError as ex:
        resp = JSONResponse(status_code=503, content={"status": "error", "error_code": "provider_timeout", "detail": str(ex), "meta": meta})
        _set_llm_headers(resp, meta)
        _set_std_headers(resp, cid=cid, xcache="miss", schema=SCHEMA_VERSION, latency_ms=_now_ms() - t0)
        return resp
    except ProviderAuthError as ex:
        resp = JSONResponse(status_code=401, content={"status": "error", "error_code": "provider_auth", "detail": ex.detail, "meta": meta})
        _set_llm_headers(resp, meta)
        _set_std_headers(resp, cid=cid, xcache="miss", schema=SCHEMA_VERSION, latency_ms=_now_ms() - t0)
        return resp
    except ProviderConfigError as ex:
        resp = JSONResponse(status_code=424, content={"status": "error", "error_code": "llm_unavailable", "detail": ex.detail, "meta": meta})
        _set_llm_headers(resp, meta)
        _set_std_headers(resp, cid=cid, xcache="miss", schema=SCHEMA_VERSION, latency_ms=_now_ms() - t0)
        return resp
    except ValueError as ex:
        _trace_push(cid, {"qa_prompt_debug": True, "unknown_placeholders": getattr(ex, "unknown_placeholders", [])})
        resp = JSONResponse(status_code=500, content={"status": "error", "error_code": "qa_prompt_invalid", "detail": str(ex), "meta": meta})
        _set_llm_headers(resp, meta)
        _set_std_headers(resp, cid=cid, xcache="miss", schema=SCHEMA_VERSION, latency_ms=_now_ms() - t0)
        return resp

    meta = result.meta
    _set_llm_headers(response, meta)
    _set_std_headers(response, cid=cid, xcache="miss", schema=SCHEMA_VERSION, latency_ms=_now_ms() - t0)
    return {"status": "ok", "qa": result.items, "meta": meta}


@router.post("/api/calloff/validate")
async def api_calloff_validate(
    request: Request, response: Response, x_cid: Optional[str] = Header(None)
):
    t0 = _now_ms()
    _set_schema_headers(response)
    try:
        body = await _read_body_guarded(request)
        payload = json.loads(body.decode("utf-8")) if body else {}
    except HTTPException:
        return _problem_response(413, "Payload too large", "Request body exceeds limits")
    except Exception:
        return _problem_response(400, "Bad JSON", "Request body is not valid JSON")

    cid = x_cid or _sha256_hex(str(t0) + json.dumps(payload, sort_keys=True)[:128])
    issues = validate_calloff(payload if isinstance(payload, dict) else {})
    _set_std_headers(
        response,
        cid=cid,
        xcache="miss",
        schema=SCHEMA_VERSION,
        latency_ms=_now_ms() - t0,
    )
    return {"status": "ok", "issues": issues}


@router.post("/api/learning/log", status_code=204)
async def api_learning_log(body: Any = Body(...)) -> Response:
    t0 = _now_ms()
    try:
        LEARNING_LOG_PATH.parent.mkdir(parents=True, exist_ok=True)
        with LEARNING_LOG_PATH.open("a", encoding="utf-8") as f:
            json.dump(body, f, ensure_ascii=False)
            f.write("\n")
    except Exception:
        pass
    resp = Response(status_code=204)
    _set_schema_headers(resp)
    _set_std_headers(
        resp,
        cid="learning/log",
        xcache="miss",
        schema=SCHEMA_VERSION,
        latency_ms=_now_ms() - t0,
    )
    return resp


@router.post("/api/learning/update")
async def api_learning_update(response: Response, body: LearningUpdateIn):
    t0 = _now_ms()
    _set_schema_headers(response)
    _set_std_headers(response, cid="learning/update", xcache="miss", schema=SCHEMA_VERSION, latency_ms=_now_ms() - t0)
    return {"status": "ok", "updated": True, "force": bool(body.force)}


# Mount router
app.include_router(router)

# --------------------------------------------------------------------
# Static panel mount (/panel) with no-store headers and version endpoint
# --------------------------------------------------------------------
panel_app = FastAPI(docs_url=None, redoc_url=None, openapi_url=None)


@panel_app.middleware("http")
async def _panel_no_store_mw(request: Request, call_next):
    resp: Response = await call_next(request)
    resp.headers["Cache-Control"] = "no-store, must-revalidate"
    resp.headers["Pragma"] = "no-cache"
    resp.headers["Expires"] = "0"
    return resp


@panel_app.get("/version.json")
async def panel_version():
    ts = datetime.now(timezone.utc).isoformat().replace("+00:00", "Z")
    return {"schema_version": "1.0", "build": ts}


panel_app.mount("/", StaticFiles(directory="word_addin_dev", html=True), name="panel-static")
app.mount("/panel", panel_app)


# --------------------------------------------------------------------
# Panel self-test cases
# --------------------------------------------------------------------
PANEL_SELFTEST = [
    {
        "name": "qa-recheck",
        "method": "POST",
        "path": "/api/qa-recheck",
        "body": {"text": "Hello", "rules": {"R1": "Sample rule"}},
        "expect": {"http": 200, "issues": []},
    }
]<|MERGE_RESOLUTION|>--- conflicted
+++ resolved
@@ -118,29 +118,44 @@
 LLM_SERVICE = LLMService(LLM_CONFIG)
 
 
-<<<<<<< HEAD
 def _analyze_document(text: str) -> Dict[str, Any]:
-    """Thin wrapper used by tests to monkeypatch analysis.
+    """
+    Thin wrapper used by tests to monkeypatch analysis.
 
     Must return a dict with at least:
-    ``{"status": "...", "findings": [...], "summary": {...}}``
+        {"status": "...", "findings": [...], "summary": {...}}
     """
-    if run_analyze:
-        try:
+    # 1) Перевага продовому оркестратору, якщо доступний
+    try:
+        if callable(run_analyze):  # імпортовано вище як run_analyze або None
             from contract_review_app.core.schemas import AnalyzeIn
 
-            res = run_analyze(AnalyzeIn(text=text))
+            req = AnalyzeIn(text=text)
+            res = run_analyze(req)
             if asyncio.iscoroutine(res):
                 loop = asyncio.new_event_loop()
                 try:
-                    return loop.run_until_complete(res)
+                    asyncio.set_event_loop(loop)
+                    res = loop.run_until_complete(res)
                 finally:
                     loop.close()
-            return res
-        except Exception:
-            pass
-    return {"status": "OK", "findings": [], "summary": {"len": len(text)}}
-=======
+            if isinstance(res, dict):
+                return res
+    except Exception:
+        pass
+
+    # 2) Альтернатива через rules-registry, якщо є
+    try:
+        from contract_review_app.legal_rules.registry import run_all as _run_all  # type: ignore
+        out = _run_all(text)
+        if isinstance(out, dict):
+            return out
+    except Exception:
+        pass
+
+    # 3) Мінімальний стаб на крайній випадок
+    return {"status": "OK", "findings": [], "summary": {"len": len(text or "")}}
+
 async def _analyze_document(text: str) -> dict:
     """Hook for tests to analyze document text.
 
@@ -172,7 +187,6 @@
     except Exception:
         pass
     return {"status": "OK", "findings": []}
->>>>>>> d388dc90
 
 # --------------------------------------------------------------------
 # App / Router
