--- conflicted
+++ resolved
@@ -273,11 +273,7 @@
 export async function apiSummaryGet() {
     return req('/api/summary', { method: 'GET', key: 'summary' });
 }
-<<<<<<< HEAD
-export async function apiQaRecheck(document_id, text, rules = {}) {
-    const dict = Array.isArray(rules) ? Object.assign({}, ...rules) : (rules || {});
-    const { resp, json } = await postJSON('/api/qa-recheck', { document_id, text, rules: dict });
-=======
+
 export async function apiQaRecheck(input, rules = {}) {
     let payload;
     if (typeof input === 'string') {
@@ -289,7 +285,6 @@
     }
     const dict = Array.isArray(rules) ? Object.assign({}, ...rules) : (rules || {});
     const { resp, json } = await postJSON('/api/qa-recheck', { ...payload, rules: dict });
->>>>>>> cbf17e23
     const meta = metaFromResponse({ headers: resp.headers, json, status: resp.status });
     try {
         applyMetaToBadges(meta);
