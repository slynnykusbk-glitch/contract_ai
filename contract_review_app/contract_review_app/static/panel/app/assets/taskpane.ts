import { applyMetaToBadges, parseFindings as apiParseFindings, AnalyzeFinding, AnalyzeResponse, postRedlines, postJSON, analyze } from "./api-client.ts";
import domSchema from "../panel_dom.schema.json";
import { normalizeText, severityRank, dedupeFindings } from "./dedupe.ts";
export { normalizeText, dedupeFindings } from "./dedupe.ts";
import { planAnnotations, annotateFindingsIntoWord, AnnotationPlan, COMMENT_PREFIX, safeInsertComment } from "./annotate.ts";
import { findAnchors } from "./anchors.ts";
import { safeBodySearch } from "./safeBodySearch.ts";
import { insertDraftText } from "./insert.ts";
import {
  getApiKeyFromStore,
  getSchemaFromStore,
  getAddCommentsFlag,
  setAddCommentsFlag,
  setSchemaVersion,
  setApiKey,
} from "./store.ts";
import { supports, logSupportMatrix } from './supports.ts';
import { registerUnloadHandlers, wasUnloaded, resetUnloadFlag, withBusy } from './pending.ts';
import { checkHealth } from './health.ts';
import { runStartupSelftest } from './startup.selftest.ts';

declare const Violins: { initAudio: () => void };

// enable rich debug when OfficeExtension is available
const gg: any = (globalThis as any);
const oe: any = gg.OfficeExtension;
const BUILD_ID = 'build-20250912-195756';
console.log('ContractAI build', BUILD_ID);
let __cfg_timeout: string | null = null;
let __cfg_abort_hidden = '1';
let __cfg_abort_nav = '1';
try {
  __cfg_timeout = localStorage.getItem('cai_timeout_ms:analyze');
  __cfg_abort_hidden = localStorage.getItem('cai_abort_on_hidden') || '1';
  __cfg_abort_nav = localStorage.getItem('cai_abort_on_navigation') || '1';

} catch {}
console.log('[CFG]', { timeout_analyze: __cfg_timeout, abort_on_hidden: __cfg_abort_hidden, abort_on_navigation: __cfg_abort_nav });
if (!BUILD_ID.includes('build-') && typeof document !== 'undefined' && document.addEventListener) {
  document.addEventListener('DOMContentLoaded', () => {
    try {
      const banner = document.createElement('div');
      banner.textContent = 'FATAL: stale bundle';
      banner.style.padding = '12px';
      banner.style.color = '#f66';
      document.body.innerHTML = '';
      document.body.appendChild(banner);
      document.querySelectorAll('button').forEach(btn => {
        (btn as HTMLButtonElement).disabled = true;
      });
    } catch {}
  });
}
const ENV_MODE = (() => {
  const env = gg.ENV_MODE || (typeof process !== 'undefined' ? (process as any).env?.ENV_MODE : undefined);
  if (env) return env === 'dev' ? 'dev' : 'prod';
  const nodeEnv = typeof process !== 'undefined' ? (process as any).env?.NODE_ENV : undefined;
  return nodeEnv === 'development' ? 'dev' : 'prod';
})();
if (oe && oe.config && (ENV_MODE === 'dev' || gg.__ENABLE_EXTENDED_LOGS__)) {
  // @ts-ignore
  oe.config.extendedErrorLogging = true;
}

export function logRichError(e: any, tag = "Word") {
  try {
    const di = (e && e.debugInfo) || {};
    console.error(`[${tag}] RichApi error`, {
      code: e.code,
      message: e.message,
      errorLocation: di.errorLocation,
      statements: di.statements,
      traceMessages: di.traceMessages,
      inner: di.innerError,
    });
  } catch {}
}

function parseFindings(resp: AnalyzeResponse): AnalyzeFinding[] {
  const arr = apiParseFindings(resp) || [];
  return arr
    .filter(f => f && f.rule_id && f.snippet)
    .map(f => ({ ...f, clause_type: f.clause_type || 'Unknown' }))
    .filter(f => f.clause_type);
}

const g: any = globalThis as any;
g.parseFindings = g.parseFindings || parseFindings;
g.applyMetaToBadges = g.applyMetaToBadges || applyMetaToBadges;
g.getApiKeyFromStore = g.getApiKeyFromStore || getApiKeyFromStore;
g.getSchemaFromStore = g.getSchemaFromStore || getSchemaFromStore;
g.logRichError = g.logRichError || logRichError;
import { notifyOk, notifyErr, notifyWarn } from "./notifier";
import { getWholeDocText, getSelectionText } from "./office.ts"; // у вас уже есть хелперы; если имя иное — поправьте импорт.
g.getWholeDocText = g.getWholeDocText || getWholeDocText;
g.getSelectionText = g.getSelectionText || getSelectionText;

type Mode = "live" | "friendly" | "doctor";
let currentMode: Mode = 'live';

const Q = {
  proposed: 'textarea#proposedText, textarea#draftText, textarea[name="proposed"], textarea[data-role="proposed-text"]',
  original: 'textarea#originalClause, textarea#originalText, textarea[name="original"], textarea[data-role="original-clause"]'
};

let lastCid: string = "";
let analyzeBound = false;
const REQUIRED_IDS: string[] = (domSchema as any).required_ids || [];

function updateStatusChip(schema?: string | null, cid?: string | null) {
  const el = document.getElementById('status-chip');
  if (!el) return;
  const s = (schema ?? getSchemaFromStore()) || '—';
  const c = (cid ?? lastCid) || '—';
  el.textContent = `schema: ${s} | cid: ${c}`;
}

function updateAnchorBadge() {
  const el = document.getElementById('anchorsBadge');
  if (!el) return;
  const skipped = (globalThis as any).__anchorsSkipped || 0;
  el.style.display = skipped > 0 ? '' : 'none';
}
g.updateAnchorBadge = g.updateAnchorBadge || updateAnchorBadge;

function enableAnalyze() {
  if (analyzeBound) return;
  bindClick("#btnAnalyze", onAnalyze);
  const btn = document.getElementById("btnAnalyze") as HTMLButtonElement | null;
  if (btn) btn.disabled = false;
  analyzeBound = true;
  console.log('[PANEL] analyze enabled');
}

function getBackend(): string {
  try {
    return (
      localStorage.getItem('backend.url') ||
      localStorage.getItem('backendUrl') ||
      'https://localhost:9443'
    ).replace(/\/+$/, '');
  } catch {
    return 'https://localhost:9443';
  }
}

function onSaveBackend() {
  const inp = document.getElementById('backendUrl') as HTMLInputElement | null;
  const val = inp?.value?.trim();
  if (val) {
    try {
      localStorage.setItem('backend.url', val);
      localStorage.setItem('backendUrl', val);
    } catch {}
  }
  location.reload();
}

function ensureHeaders(): boolean {
  try {
    let apiKey = getApiKeyFromStore();
    let schema = getSchemaFromStore();
    const warn = document.getElementById('hdrWarn') as HTMLElement | null;
    const host = (globalThis as any)?.location?.hostname ?? '';
    const isDev = host === 'localhost' || host === '127.0.0.1';

    if (isDev) {
      if (!apiKey) {
        apiKey = 'local-test-key-123';
        setApiKey(apiKey);
      }
      if (!schema) {
        const envSchema =
          (globalThis as any)?.SCHEMA_VERSION ||
          (typeof process !== 'undefined' && (process as any).env?.SCHEMA_VERSION) ||
          '1.4';
        schema = String(envSchema);
        setSchemaVersion(schema);
      }
    }

    if (warn) {
      if (!apiKey && !schema && !isDev) {
        warn.style.display = '';
      } else {
        warn.style.display = 'none';
      }
    }

    if (!apiKey || !schema) {
      console.warn('missing headers', { apiKey: !!apiKey, schema: !!schema });
    }
  } catch {
    // swallow errors – missing storage should not stop the flow
  }
  return true; // allow all actions regardless of header state
}

function slot(id: string, role: string): HTMLElement | null {
  return (
    document.querySelector(`[data-role="${role}"]`) as HTMLElement | null
  ) || document.getElementById(id);
}

export function getRiskThreshold(): "low" | "medium" | "high" {
  const sel = document.getElementById("selectRiskThreshold") as HTMLSelectElement | null;
  const v = sel?.value?.toLowerCase();
  return (v === "low" || v === "medium" || v === "high") ? v : "medium";
}

export function isAddCommentsOnAnalyzeEnabled(): boolean {
  const val = getAddCommentsFlag();
  try {
    const doc: any = (globalThis as any).document;
    const cb = (doc?.getElementById("cai-comment-on-analyze") as HTMLInputElement | null)
      || (doc?.getElementById("chkAddCommentsOnAnalyze") as HTMLInputElement | null);
    if (cb) cb.checked = val;
    return cb ? !!cb.checked : val;
  } catch {
    return val;
  }
}

export function setAddCommentsOnAnalyze(val: boolean): void {
  setAddCommentsFlag(val);
}

function isDryRunAnnotateEnabled(): boolean {
  const cb = document.getElementById("cai-dry-run-annotate") as HTMLInputElement | null;
  return cb ? !!cb.checked : false;
}

function filterByThreshold(list: AnalyzeFinding[], thr: "low" | "medium" | "high"): AnalyzeFinding[] {
  const min = severityRank(thr);
  return (list || [])
    .filter(f => f && f.rule_id && f.snippet)
    .map(f => ({ ...f, clause_type: f.clause_type || 'Unknown' }))
    .filter(f => severityRank(f.severity) >= min);
}

function buildLegalComment(f: AnalyzeFinding): string {
  if (!f || !f.rule_id || !f.snippet) {
    console.warn("buildLegalComment: missing required fields", f);
    return "";
  }
  const sev = (f.severity || "info").toUpperCase();
  const rid = f.rule_id;
  const ct = f.clause_type ? ` (${f.clause_type})` : "";
  const advice = f.advice || "—";
  const law = Array.isArray(f.law_refs) && f.law_refs.length ? f.law_refs.join('; ') : "—";
  const conflicts = Array.isArray((f as any).links)
    ? (f as any).links.filter((l: any) => l?.type === 'conflict' && l?.targetFindingId).map((l: any) => l.targetFindingId)
    : Array.isArray((f as any).conflict_with) ? (f as any).conflict_with : [];
  const conflict = conflicts.length ? conflicts.join('; ') : "—";
  const fix = f.suggestion?.text || '—';
  const citations = Array.isArray(f.citations) && f.citations.length ? `\nCitations: ${f.citations.join('; ')}` : '';
  return `[${sev}] ${rid}${ct}\nReason: ${advice}\nLaw: ${law}\nConflict: ${conflict}${citations}\nSuggested fix: ${fix}`;
}



g.annotateFindingsIntoWord = g.annotateFindingsIntoWord || annotateFindingsIntoWord;

export async function clearAnnotations() {
  try {
    await Word.run(async ctx => {
      const body = ctx.document.body;
      const cmts: any = (ctx.document as any).comments;
      const found = typeof (body as any).search === 'function'
        ? body.search(COMMENT_PREFIX, { matchCase: false })
        : null;
      if (cmts && typeof cmts.load === 'function') cmts.load('items');
      if (found && typeof found.load === 'function') found.load('items');
      await ctx.sync();
      if (cmts?.items) {
        for (const c of cmts.items) {
          try {
            const txt = (c as any).text || "";
            if (txt.startsWith(COMMENT_PREFIX)) c.delete();
          } catch {}
        }
      }
      if (found?.items && found.items.length) {
        for (const r of found.items) {
          try {
            r.insertText('', Word.InsertLocation.replace);
          } catch {}
        }
      }
      try { body.font.highlightColor = "NoColor" as any; } catch {}
      await ctx.sync();
    });
    notifyOk('Annotations cleared');
  } catch (e) {
    logRichError(e, 'annotate');
    notifyWarn('Failed to clear annotations');
  }
}

export async function applyOpsTracked(
  ops: { start: number; end: number; replacement: string; context_before?: string; context_after?: string; rationale?: string; source?: string }[]
) {
  return withBusy(async () => {
  let cleaned = (ops || [])
    .filter(o => typeof o.start === "number" && typeof o.end === "number" && o.end > o.start)
    .sort((a, b) => a.start - b.start);

  // prune overlaps keeping earlier ops
  let lastEnd = -1;
  cleaned = cleaned.filter(o => {
    if (o.start < lastEnd) return false;
    lastEnd = o.end;
    return true;
    });

  if (!cleaned.length) return;
  const last: string = (window as any).__lastAnalyzed || "";

  await Word.run(async ctx => {
    const body = ctx.document.body;
    (ctx.document as any).trackRevisions = true;
    const searchOpts = { matchCase: false, matchWholeWord: false } as Word.SearchOptions;

    const pick = (coll: Word.RangeCollection | undefined | null, occ: number): Word.Range | null => {
      const arr = coll?.items || [];
      if (!arr.length) return null;
      return arr[Math.min(Math.max(occ, 0), arr.length - 1)] || null;
    };

    for (const op of cleaned) {
      const snippet = last.slice(op.start, op.end);
      const occIdx = (() => {
        let idx = -1, n = 0;
        while ((idx = last.indexOf(snippet, idx + 1)) !== -1 && idx < op.start) n++;
        return n;
      })();

      let target: Word.Range | null = null;

      if (op.context_before || op.context_after) {
        const searchText = `${op.context_before || ''}${snippet}${op.context_after || ''}`;
        const sFull = await safeBodySearch(body, searchText, searchOpts);
        const fullRange = pick(sFull, occIdx);
        if (fullRange) {
          // Clamp snippet before searching to avoid Word's
          // SearchStringInvalidOrTooLong errors (limit ~255 chars).
          const needle = snippet.slice(0, 240);
          const inner: any = fullRange.search(needle, searchOpts);
          if (inner && typeof inner.load === 'function') inner.load('items');
          await ctx.sync();
          target = pick(inner, 0);
        }
      }

      if (!target) {
        const found = await safeBodySearch(body, snippet, searchOpts);
        target = pick(found, occIdx);
      }

      if (!target) {
        const token = (() => {
          const tks = snippet.replace(/[^\p{L}\p{N} ]/gu, ' ').split(' ').filter(x => x.length >= 12);
          if (tks.length) return tks.sort((a, b) => b.length - a.length)[0].slice(0, 64);
          return null;
        })();
        if (token) {
          const sTok = await safeBodySearch(body, token, searchOpts);
          target = pick(sTok, 0);
        }
      }

      if (target) {

        target.insertText(op.replacement, 'Replace');
        const comment = `${COMMENT_PREFIX} ${op.rationale || op.source || 'AI edit'}`;
        try { await safeInsertComment(target, comment); } catch {}
      } else {
        console.warn('[applyOpsTracked] match not found', { snippet, occIdx });
      }
      await ctx.sync();
    }
  });
  });
}

g.applyOpsTracked = g.applyOpsTracked || applyOpsTracked;

function clearHighlightInCtx(ctx: Word.RequestContext, w: any) {
  if (w.__highlight) {
    try { w.__highlight.font.highlightColor = 'NoColor' as any; } catch {}
    ctx.trackedObjects.remove(w.__highlight);
    w.__highlight = null;
  }
}

export async function clearHighlight() {
  const w: any = window as any;
  if (!w.__highlight) return;
  await Word.run(async ctx => {
    clearHighlightInCtx(ctx, w);
    await ctx.sync();
  });
}

async function highlightFinding(op: AnnotationPlan) {
  await Word.run(async ctx => {
    const w: any = window as any;
    clearHighlightInCtx(ctx, w);
    const body = ctx.document.body as any;
    let anchors = await findAnchors(body, op.raw);
    let target: any = anchors[Math.min(op.occIdx, anchors.length - 1)] || null;
    if (!target && op.normalized_fallback && op.normalized_fallback !== op.norm) {
      anchors = await findAnchors(body, op.normalized_fallback);
      target = anchors[Math.min(op.occIdx, anchors.length - 1)] || null;
    }
    if (target) {
      w.__highlight = target;
      ctx.trackedObjects.add(target);
      try { target.select(); } catch {}
      try { target.font.highlightColor = '#ffff00' as any; } catch {}
    }
    await ctx.sync();
  });
}

async function navigateFinding(dir: number) {
  const arr: AnnotationPlan[] = (window as any).__findings || [];
  if (!arr.length) return;
  const w: any = window as any;
  w.__findingIdx = (w.__findingIdx ?? 0) + dir;
  if (w.__findingIdx < 0) w.__findingIdx = arr.length - 1;
  if (w.__findingIdx >= arr.length) w.__findingIdx = 0;
  const list = document.getElementById("findingsList");
  if (list) {
    const items = Array.from(list.querySelectorAll("li"));
    items.forEach((li, i) => {
      (li as HTMLElement).classList.toggle("active", i === w.__findingIdx);
    });
    const act = items[w.__findingIdx] as HTMLElement | undefined;
    if (act) act.scrollIntoView({ block: "nearest" });
  }
  try { await highlightFinding(arr[w.__findingIdx]); } catch {}
}

function jumpToFinding(code: string) {
  const arr: AnnotationPlan[] = (window as any).__findings || [];
  if (!arr.length) return;
  const idx = arr.findIndex(o => o.rule_id === code || (o as any).code === code);
  if (idx < 0) return;
  (window as any).__findingIdx = idx;
  const list = document.getElementById("findingsList");
  if (list) {
    const items = Array.from(list.querySelectorAll("li"));
    items.forEach((li, i) => {
      (li as HTMLElement).classList.toggle("active", i === idx);
    });
    const act = items[idx] as HTMLElement | undefined;
    if (act) act.scrollIntoView({ block: "nearest" });
  }
  try { highlightFinding(arr[idx]); } catch {}
}

function onPrevIssue() { navigateFinding(-1); }
function onNextIssue() { navigateFinding(1); }

export function renderAnalysisSummary(json: any) {
  clearHighlight().catch(() => {});
  // аккуратно вытаскиваем ключевые поля
  const clauseType =
    json?.summary?.clause_type ||
    json?.meta?.clause_type ||
    json?.doc_type ||
    "—";

  const findings = Array.isArray(json?.findings) ? json.findings : [];
  const recs = Array.isArray(json?.recommendations) ? json.recommendations : [];

  const thr = getRiskThreshold();
  const visibleFindings = filterByThreshold(findings, thr);
  const visible = visibleFindings.length;
  const hidden = findings.length - visible;

  const setText = (id: string, val: string) => {
    const el = document.getElementById(id);
    if (el) el.textContent = val;
  };

  setText("clauseTypeOut", String(clauseType));
  setText("resFindingsCount", String(findings.length));
  setText("visibleHiddenOut", `${visible} / ${hidden}`);

  // Заполняем findings
  const fCont = document.getElementById("findingsList");
  if (fCont) {
    fCont.innerHTML = "";
<<<<<<< HEAD
    findings.forEach((f, idx) => {
=======
    for (const f of visibleFindings) {
>>>>>>> e52adf9f
      const li = document.createElement("li");
      const title =
        f?.title || f?.finding?.title || f?.rule_id || "Issue";
      const snippet = f?.snippet || f?.evidence?.text || "";
      li.textContent = snippet ? `${title}: ${snippet}` : String(title);

<<<<<<< HEAD
      li.addEventListener('click', () => {
        const items = Array.from(fCont.querySelectorAll('li'));
        items.forEach((el, i) => {
          (el as HTMLElement).classList.toggle('active', i === idx);
        });
        (window as any).__findingIdx = idx;
        highlightFinding(f).catch(() => {});
      });
=======
      const links = Array.isArray((f as any).links)
        ? (f as any).links.filter((l: any) => l?.type === 'conflict' && l?.targetFindingId)
        : [];
      if (links.length) {
        const div = document.createElement('div');
        div.textContent = `Conflicts: ${links.length} `;
        links.forEach((lnk: any, idx: number) => {
          const a = document.createElement('a');
          a.href = '#';
          a.textContent = 'Jump to';
          a.addEventListener('click', ev => { ev.preventDefault(); jumpToFinding(lnk.targetFindingId); });
          div.appendChild(a);
          if (idx < links.length - 1) div.append(' ');
        });
        li.appendChild(div);
      }
>>>>>>> e52adf9f

      fCont.appendChild(li);
    });
  }

  // Заполняем рекомендации
  const rCont = document.getElementById("recsList");
  if (rCont) {
    rCont.innerHTML = "";
    for (const r of recs) {
      const li = document.createElement("li");
      li.textContent = r?.text || r?.advice || r?.message || "Recommendation";
      rCont.appendChild(li);
    }
  }

  // Показать блок результатов (если был скрыт стилями)
  const rb = document.getElementById("resultsBlock") as HTMLElement | null;
  if (rb) rb.style.removeProperty("display");
}

function renderResults(res: any) {
  const clause = slot("resClauseType", "clause-type");
  if (clause) clause.textContent = res?.clause_type || "—";

  const findingsArr: AnalyzeFinding[] = parseFindings(res);
  (window as any).__findings = findingsArr;
  (window as any).__findingIdx = 0;
  const findingsList = slot("findingsList", "findings") as HTMLElement | null;
  if (findingsList) {
    findingsList.innerHTML = "";
    findingsArr.forEach((f: any) => {
      const li = document.createElement("li");
      li.textContent = typeof f === "string" ? f : JSON.stringify(f);
      findingsList.appendChild(li);
    });
  }

  const recoArr = Array.isArray(res?.recommendations) ? res.recommendations : [];
  const recoList = slot("recoList", "recommendations") as HTMLElement | null;
  if (recoList) {
    recoList.innerHTML = "";
    recoArr.forEach((r: any) => {
      const li = document.createElement("li");
      li.textContent = typeof r === "string" ? r : JSON.stringify(r);
      recoList.appendChild(li);
    });
  }

  const count = slot("resFindingsCount", "findings-count");
  if (count) count.textContent = String(findingsArr.length);

  const pre = slot("rawJson", "raw-json") as HTMLElement | null;
  if (pre) pre.textContent = JSON.stringify(res ?? {}, null, 2);
}

function mergeQaResults(json: any) {
  const existing: AnalyzeFinding[] = (window as any).__findings || [];
  const incoming = parseFindings(json);
  const merged = dedupeFindings([...existing, ...incoming]);
  return { ...(json || {}), findings: merged };
}

function wireResultsToggle() {
  const toggle = slot("toggleRaw", "toggle-raw-json");
  const pre = slot("rawJson", "raw-json") as HTMLElement | null;
  if (toggle && pre) {
    pre.style.display = "none";
    toggle.addEventListener("click", () => {
      pre.style.display = pre.style.display === "none" ? "block" : "none";
    });
  }
}

function setConnBadge(ok: boolean | null) {
  const el = document.getElementById("connBadge");
  if (el) el.textContent = `Conn: ${ok === null ? "—" : ok ? "✓" : "×"}`;
}

function setOfficeBadge(txt: string | null) {
  const el = document.getElementById("officeBadge");
  if (el) el.textContent = `Office: ${txt ?? "—"}`;
}

async function onFixNumbering() {
  await Word.run(async ctx => {
    const styles = ["Heading 1", "Heading 2", "Heading 3"];
    for (let lvl = 0; lvl < styles.length; lvl++) {
      const paras = ctx.document.body.paragraphs.getByStyle(styles[lvl]);
      paras.load("items");
      await ctx.sync();
      for (const p of paras.items) {
        try {
          p.listFormat.removeNumbers();
          p.listFormat.applyNumberedDefault();
          if (p.listItem) p.listItem.level = lvl;
          const indent = 36 * (lvl + 1);
          p.paragraphFormat.leftIndent = indent;
          p.paragraphFormat.firstLineIndent = -36;
          p.paragraphFormat.lineSpacing = 240;
        } catch (e) {
          console.warn('fixNumbering', e);
        }
      }
    }
    await ctx.sync();
  }).catch((e: any) => logRichError(e, 'fixNumbering'));
}

function $(sel: string): HTMLTextAreaElement | null {
  return document.querySelector(sel) as HTMLTextAreaElement | null;
}

function getSelectionAsync(): Promise<string> {
  return new Promise((resolve, reject) => {
    try {
      Office.context.document.getSelectedDataAsync(Office.CoercionType.Text, r => {
        if (r.status === Office.AsyncResultStatus.Succeeded) {
          resolve((r.value || "").toString().trim());
        } else {
          reject(r.error);
        }
      });
    } catch (e) { reject(e); }
  });
}

async function getSelectionContext(chars = 200): Promise<{ before: string; after: string; }> {
  try {
    return await Word.run(async ctx => {
      const sel = ctx.document.getSelection();
      const body = ctx.document.body;
      sel.load("text");
      body.load("text");
      await ctx.sync();
      const full = body.text || "";
      const s = sel.text || "";
      const idx = full.indexOf(s);
      if (idx === -1) return { before: "", after: "" };
      return {
        before: full.slice(Math.max(0, idx - chars), idx),
        after: full.slice(idx + s.length, idx + s.length + chars)
      };
    });
  } catch (e) {
    logRichError(e, "findings");
    console.warn("context fail", e);
    return { before: "", after: "" };
  }
}


export async function getClauseText(): Promise<string> {
  const src = $(Q.original);
  const direct = (src?.value || '').trim();
  if (direct) return direct;
  const text = await (globalThis as any).getSelectionText();
  if (text && src) {
    src.value = text;
    try { src.dispatchEvent(new Event('input', { bubbles: true })); } catch {}
  }
  return text.trim();
}

function getOriginalClauseOrSelection(): string {
  const src = $(Q.original) as HTMLTextAreaElement | null;
  return (src?.value || '').trim();
}

async function ensureClauseForDraftOrWarn(): Promise<string | null> {
  let clause = getOriginalClauseOrSelection();
  if (clause.length >= 20) return clause;
  try {
    clause = ((await (globalThis as any).getSelectionText()) || '').trim();
    if (clause.length >= 20) {
      const src = $(Q.original) as HTMLTextAreaElement | null;
      if (src) {
        src.value = clause;
        try { src.dispatchEvent(new Event('input', { bubbles: true })); } catch {}
      }
      return clause;
    }
  } catch {}
  notifyWarn('Please paste the original clause (min 20 chars) or select text in the document.');
  return null;
}

function detectContractType(): string {
  try { return (globalThis as any).detectContractType?.() || 'unknown'; }
  catch { return 'unknown'; }
}

function getVisibleFindingsForCurrentIssue(): any[] {
  try {
    const arr = (window as any).__findings || [];
    return Array.isArray(arr) ? arr : [];
  } catch {
    return [];
  }
}

function getSelectionOffsetsSafe(): { start: number; end: number } | null {
  try { return (window as any).getSelectionOffsets?.() || null; }
  catch { return null; }
}

async function requestDraft(mode: 'friendly' | 'strict') {
  const clause = await ensureClauseForDraftOrWarn();
  if (!clause) return;

  const payload = {
    mode,
    clause,
    context: {
      law: 'UK',
      language: 'en-GB',
      contractType: detectContractType(),
    },
    findings: getVisibleFindingsForCurrentIssue().slice(0, 10),
    selection: getSelectionOffsetsSafe(),
  };

  let res: Response;
  try {
    res = await fetch('/api/gpt/draft', {
      method: 'POST',
      headers: {
        'Content-Type': 'application/json',
        'X-Api-Key': getApiKeyFromStore() || '',
        'X-Schema-Version': '1.4',
      },
      body: JSON.stringify(payload),
    });
  } catch (e) {
    console.warn('Draft error', e);
    notifyWarn('Draft error');
    return;
  }

  if (!res.ok) {
    const t = await res.text();
    console.warn(`Draft failed: ${res.status} ${t}`);
    return;
  }

  const json = await res.json();
  const proposed = (json?.proposed_text ?? json?.text ?? '').toString();
  const dst = $(Q.proposed);
  const w: any = window as any;
  w.__last = w.__last || {};
  w.__last['gpt-draft'] = { json };
  if (dst) {
    if (!dst.id) dst.id = 'draftText';
    if (!dst.name) dst.name = 'proposed';
    (dst as any).dataset.role = 'proposed-text';
    dst.value = proposed;
    dst.dispatchEvent(new Event('input', { bubbles: true }));
    notifyOk('Draft ready');
    try { await insertDraftText(proposed, currentMode, json?.meta?.rationale); } catch {}
    onDraftReady(proposed);
  } else {
    notifyWarn('Proposed textarea not found');
    onDraftReady('');
  }
}

async function onUseWholeDoc() {
  const src = $(Q.original);
  const raw = await getWholeDocText();
  const text = normalizeText(raw || "");
  if (src) {
    src.value = text;
    try { src.dispatchEvent(new Event("input", { bubbles: true })); } catch {}
  }
  const hid = document.getElementById("originalText") as HTMLTextAreaElement | null;
  if (hid && hid !== src) {
    hid.value = text;
    try { hid.dispatchEvent(new Event("input", { bubbles: true })); } catch {}
  }
  (window as any).__lastAnalyzed = text;
  (window as any).toast?.("Whole doc loaded");
}

export async function onSuggestEdit(ev?: Event) {
  return withBusy(() => requestDraft(currentMode === 'friendly' ? 'friendly' : 'strict'));
}

async function doHealth() {
  try {
    const prev = getSchemaFromStore();
    const { resp, json, ok } = await checkHealth({ backend: getBackend() });
    const schema = resp.headers.get('x-schema-version') || json?.schema || null;
    if (schema) {
      setSchemaVersion(schema);
      if (schema !== prev) {
        console.log(`schema: ${schema} (synced)`);
      }
    }
    setConnBadge(ok);
    if (ok) {
      console.log('[PANEL] health ok');
      enableAnalyze();
      updateStatusChip(schema, null);
      try {
        applyMetaToBadges({
          cid: null,
          xcache: null,
          latencyMs: null,
          schema: schema || null,
          provider: json?.provider || null,
          model: json?.model || null,
          llm_mode: null,
          usage: null,
          status: json?.status || null,
        });
      } catch {}
      notifyOk(`Health: ${json?.status || 'ok'}${schema ? ` (schema ${schema})` : ''}`);
    } else {
      notifyWarn('Health failed');
    }
  } catch (e) {
    setConnBadge(false);
    notifyWarn('Health failed');
    console.error(e);
  }
}

export async function ensureTextForAnalysis(): Promise<string | null> {
  const orig = document.getElementById("originalText") as HTMLTextAreaElement | null;
  let text = normalizeText(orig?.value || "");
  if (!text) {
    const btn = document.getElementById("btnAnalyze") as HTMLButtonElement | null;
    if (btn) btn.disabled = true;
    try {
      text = normalizeText(await (globalThis as any).getWholeDocText());
      if (orig) orig.value = text || "";
    } catch {
      text = "";
    } finally {
      if (btn) btn.disabled = false;
    }
  }
  if (!text) {
    notifyWarn("Document is empty");
    return null;
  }
  (window as any).__lastAnalyzed = text;
  return text;
}

export async function onAnalyze() {
  const base = await ensureTextForAnalysis();
  if (!base) return;
  await doAnalyze();
}

async function doAnalyze() {
  return withBusy(async () => {
    await clearHighlight();
    const btn = document.getElementById("btnAnalyze") as HTMLButtonElement | null;
    const busy = document.getElementById("busyBar") as HTMLElement | null;
    if (btn) btn.disabled = true;
    if (busy) busy.style.display = "";
    try {
      onDraftReady('');
      const base = (window as any).__lastAnalyzed as string | undefined;
      if (!base) { notifyErr("В документе нет текста"); return; }

      ensureHeaders();

      const { resp, json } = await analyze({ text: base, mode: currentMode });
      if (!resp.ok) throw new Error(`HTTP ${resp.status}`);
      const respSchema = resp.headers.get('x-schema-version');
      if (respSchema) setSchemaVersion(respSchema);
      if (json?.schema) setSchemaVersion(json.schema);
      lastCid = resp.headers.get('x-cid') || '';
      updateStatusChip(null, lastCid);
      renderResults(json);
      renderAnalysisSummary(json);

      try { localStorage.setItem('last_analysis_json', JSON.stringify(json)); } catch {}

      try {
        const all = (globalThis as any).parseFindings(json);
        const thr = getRiskThreshold();
        const filtered = filterByThreshold(all, thr);
        const ops = planAnnotations(filtered);
        (window as any).__findings = ops;
        if (isAddCommentsOnAnalyzeEnabled() && filtered.length) {
          await annotateFindingsIntoWord(filtered);
        }
      } catch (e) {
        console.warn("auto-annotate after analyze failed", e);
      }

      (document.getElementById("results") || document.body)
        .dispatchEvent(new CustomEvent("ca.results", { detail: json }));

      notifyOk("Analyze OK");
    } catch (e: any) {
      let tail = '';
      if (e?.name === 'AbortError') {
        const msg = e?.message || '';
        if (msg.startsWith('timeout')) {
          const ms = parseInt(msg.replace(/[^0-9]/g, ''), 10) || 0;
          tail = `(timeout ${Math.round(ms / 1000)} s)`;
        } else if (msg === 'pagehide/unload') {
          tail = '(aborted by pagehide)';
        } else {
          tail = '(aborted)';
        }
      } else if (typeof e?.message === 'string') {
        if (e.message.includes('HTTP 504')) tail = '(HTTP 504)';
        else if (e.message.includes('HTTP 413')) tail = '(payload too large 413)';
        else if (e.message.includes('HTTP 401')) tail = '(unauthorized 401)';
        else if (e.message.includes('HTTP 403')) tail = '(forbidden 403)';
        else if (e.message.includes('HTTP 422')) tail = '(schema mismatch 422)';
      }
      notifyWarn(`Analyze failed ${tail}`.trim());
      console.error(e);
    } finally {
      if (btn) btn.disabled = false;
      if (busy) busy.style.display = "none";
    }
  });
}

async function doQARecheck() {
  return withBusy(async () => {
    await clearHighlight();
    ensureHeaders();
    const text = await getWholeDocText();
    (window as any).__lastAnalyzed = text;
    const { json } = await postJSON('/api/qa-recheck', { text, rules: {} });
    (document.getElementById("results") || document.body).dispatchEvent(new CustomEvent("ca.qa", { detail: json }));
    const ok = !json?.error;
    if (ok) {
      const prev: AnnotationPlan[] = (window as any).__findings || [];
      const prevIdx = (window as any).__findingIdx ?? 0;
      const key = (f: any) => f?.code || f?.rule_id || `${f?.rule_id}|${f?.raw || f?.snippet || ''}`;
      const prevKey = prev[prevIdx] ? key(prev[prevIdx]) : null;

      const parsed = parseFindings(json);
      const thr = getRiskThreshold();
      const filtered = filterByThreshold(parsed, thr);
      const ops = planAnnotations(filtered);
      const uniq = new Map<string, AnnotationPlan>();
      ops.forEach(op => {
        const k = key(op);
        if (k && !uniq.has(k)) uniq.set(k, op);
      });
      const deduped = Array.from(uniq.values());
      (window as any).__findings = deduped;

      let newIdx = 0;
      if (prevKey) {
        const found = deduped.findIndex(o => key(o) === prevKey);
        if (found >= 0) newIdx = found;
      }
      if (newIdx >= deduped.length) newIdx = 0;
      (window as any).__findingIdx = newIdx;

      const list = document.getElementById("findingsList");
      if (list) {
        const frag = document.createDocumentFragment();
        deduped.forEach((op, i) => {
          const li = document.createElement("li");
          li.textContent = `${op.rule_id}: ${op.raw}`;
          if (i === newIdx) li.classList.add("active");
          frag.appendChild(li);
        });
        list.innerHTML = "";
        list.appendChild(frag);
      }

      notifyOk("QA recheck OK");
    } else {
      const msg = json?.error || json?.message || 'unknown';
      notifyErr(`QA recheck failed: ${msg}`);
    }
  });
}

function bindClick(sel: string, fn: () => void) {
  const el = document.querySelector(sel) as HTMLButtonElement | null;
  if (!el) return;
  el.addEventListener("click", (e) => { e.preventDefault(); fn(); });
  el.classList.remove("js-disable-while-busy");
  el.removeAttribute("disabled");
}

async function onPreviewDiff() {
  try {
    const before = (window as any).__lastAnalyzed || '';
    const after = ($(Q.proposed)?.value || '').trim();
    if (!after) { notifyWarn('No draft to diff'); return; }
    const diff: any = await postRedlines(before, after);
    const html = diff?.json?.html || diff?.json?.diff_html || diff?.json?.redlines || '';
    const out = document.getElementById('diffOutput') as HTMLElement | null;
    const cont = document.getElementById('diffContainer') as HTMLElement | null;
    if (out && cont) {
      out.innerHTML = html || '';
      cont.style.display = html ? 'block' : 'none';
    }
  } catch (e) {
    notifyWarn('Diff failed');
    console.error(e);
  }
}

async function onApplyTracked() {
  try {
    const last = (window as any).__last || {};
    const ops = last["gpt-draft"]?.json?.ops || last["suggest"]?.json?.ops || [];
    if (!ops.length) { notifyWarn("No ops to apply"); return; }
    await applyOpsTracked(ops);
    notifyOk("Applied ops");
  } catch (e) {
    notifyWarn("Insert failed");
    console.error(e);
  }
}

async function onAcceptAll() {
  try {
    const dst = $(Q.proposed);
    const proposed = (dst?.value || "").trim();
    if (!proposed) { (window as any).toast?.("Nothing to accept"); return; }

    const cid = (document.getElementById("cid")?.textContent || "").trim();
    const base = (() => {
      try { return (localStorage.getItem("backendUrl") || "https://localhost:9443").replace(/\/+$/, ""); }
      catch { return "https://localhost:9443"; }
    })();
    const link = cid && cid !== "—" ? `${base}/api/trace/${cid}` : "AI draft";

    await Word.run(async ctx => {
      const range = ctx.document.getSelection();
      (ctx.document as any).trackRevisions = true;
      range.insertText(proposed, Word.InsertLocation.replace);
      try { await safeInsertComment(range, `${COMMENT_PREFIX} ${link}`); } catch {}
      await ctx.sync();
    });

    (window as any).toast?.("Accepted into Word");
    console.log("[OK] Accepted into Word");
  } catch (e) {
    (window as any).toast?.("Accept failed");
    logRichError(e, "insertDraft");
    console.error(e);
  }
}

async function onRejectAll() {
  try {
    const dst = $(Q.proposed);
    if (dst) {
      dst.value = "";
      dst.dispatchEvent(new Event("input", { bubbles: true }));
      onDraftReady('');
    }
    await Word.run(async ctx => {
      const range = ctx.document.getSelection();
      const revs = range.revisions;
      revs.load("items");
      await ctx.sync();
      (revs.items || []).forEach(r => { try { r.reject(); } catch {} });
      await ctx.sync();
    });
    (window as any).toast?.("Rejected");
    console.log("[OK] Rejected");
  } catch (e) {
    (window as any).toast?.("Reject failed");
    logRichError(e, "insertDraft");
    console.error(e);
  }
}

export function wireUI() {
  console.log('[PANEL] wireUI start');
  if (!(globalThis as any).__CAI_TESTING__) {
    const missing = REQUIRED_IDS.filter(id => !document.getElementById(id));
    if (missing.length) {
      console.error('[PANEL] wireUI missing IDs:', missing);
      const msg = `FATAL: panel template mismatch (missing: ${missing.join(', ')}). Check build pipeline.`;
      try {
        const banner = document.createElement ? document.createElement('div') : null;
        if (banner) {
          banner.textContent = msg;
          banner.style.padding = '12px';
          banner.style.color = '#f66';
          document.body.innerHTML = '';
          document.body.appendChild(banner);
        }
      } catch {}
      console.error(msg);
      return;
    }
  }

  const bookEl = document.getElementById('loading-book');
  window.addEventListener('cai:busy', (e: any) => {
    if (!bookEl) return;
    const busy = !!(e?.detail?.busy);
    if (busy) bookEl.classList.remove('hidden');
    else bookEl.classList.add('hidden');
  });

  const s = logSupportMatrix();
  const disable = (id: string, reason?: string) => {
    const el = document.getElementById(id) as HTMLButtonElement | null;
    if (el) {
      el.disabled = true;
      el.title = reason ? `Not supported: ${reason}` : 'Not supported';
    }
    if (reason) {
      try { console.log(`disabled ${id}: ${reason}`); } catch {}
    }
  };

  bindClick("#btnUseWholeDoc", onUseWholeDoc);
  const wholeBtn = document.getElementById('btnUseWholeDoc') as HTMLButtonElement | null;
  if (wholeBtn) wholeBtn.disabled = false;
  bindClick("#btnFixNumbering", onFixNumbering);
  if (ENV_MODE === 'dev') bindClick("#btnTest", doHealth);
  else {
    const bt = document.getElementById('btnTest');
    if (bt) (bt as HTMLElement).style.display = 'none';
  }
  bindClick("#btnQARecheck", doQARecheck);
  const draftBtn = document.getElementById('btnSuggestEdit') as HTMLButtonElement | null;
  const origClause = $(Q.original);
  const syncDraftBtn = () => { if (draftBtn) draftBtn.disabled = !(origClause && origClause.value.trim()); };
  origClause?.addEventListener('input', syncDraftBtn);
  try {
    Office.context.document.addHandlerAsync?.(Office.EventType.DocumentSelectionChanged, async () => {
      try {
        const txt = await (globalThis as any).getSelectionText();
        if (txt && origClause) {
          origClause.value = txt;
          try { origClause.dispatchEvent(new Event('input', { bubbles: true })); } catch {}
        }
      } catch {}
    });
  } catch {}
  syncDraftBtn();
  draftBtn?.addEventListener('click', onSuggestEdit);
  bindClick("#btnApplyTracked", onApplyTracked);
  bindClick("#btnAcceptAll", onAcceptAll);
  bindClick("#btnRejectAll", onRejectAll);
  bindClick("#btnPrevIssue", onPrevIssue);
  bindClick("#btnNextIssue", onNextIssue);
  bindClick("#btnPreviewDiff", onPreviewDiff);
  bindClick("#btnClearAnnots", clearAnnotations);
  bindClick("#btnSave", onSaveBackend);
  const cb = (document.getElementById("cai-comment-on-analyze") as HTMLInputElement | null)
    || (document.getElementById("chkAddCommentsOnAnalyze") as HTMLInputElement | null);
  if (cb) {
    cb.checked = isAddCommentsOnAnalyzeEnabled();
    cb.addEventListener("change", () => setAddCommentsOnAnalyze(!!cb.checked));
  } else {
    isAddCommentsOnAnalyzeEnabled();
  }
  const annotateBtn = document.getElementById("btnAnnotate") as HTMLButtonElement | null;
  if (annotateBtn) {
    annotateBtn.addEventListener("click", async () => {
      if (annotateBtn.disabled) return;
      annotateBtn.disabled = true;
      try {
        const data = (window as any).__last?.analyze?.json || {};
        const findings = (globalThis as any).parseFindings(data);
        try {
          await (globalThis as any).annotateFindingsIntoWord(findings);
        } catch (e: any) {
          const code = e?.code || e?.name || '';
          if (code === 'SearchStringInvalidOrTooLong' || code === 'InvalidOrTooLong' || code === 'InvalidArgument') {
            (globalThis as any).toast2?.('Search failed (long text), skipping some anchors', 'warn');
            console.warn('[annotate run] search error', code);
          } else {
            console.warn('[annotate run] error', e);
          }
        }
      } finally {
        annotateBtn.disabled = false;
      }
    });
    annotateBtn.classList.remove("js-disable-while-busy");
    annotateBtn.removeAttribute("disabled");
  }

  document.body.addEventListener('ca.qa', (ev: any) => {
    const json = ev?.detail;
    try {
      if (!json || json.error) {
        renderResults(json || {});
        renderAnalysisSummary(json || {});
        return;
      }
      const merged = mergeQaResults(json);
      renderResults(merged);
      renderAnalysisSummary(merged);
    } catch (e) {
      console.warn('ca.qa handler failed', e);
      renderResults(json || {});
      renderAnalysisSummary(json || {});
    }
  });

  onDraftReady('');
  wireResultsToggle();
  console.log("Panel UI wired [OK]");
  const ab = document.getElementById("btnAnalyze") as HTMLButtonElement | null;
  if (ab) ab.disabled = true;
  ensureHeaders();
  updateStatusChip();
  updateAnchorBadge();

  if (!s.revisions) { disable('btnApplyTracked', 'revisions'); disable('btnAcceptAll', 'revisions'); disable('btnRejectAll', 'revisions'); }
  if (!s.comments) { disable('btnAcceptAll', s.commentsReason); }
  if (!s.search) { disable('btnPrevIssue', 'search'); disable('btnNextIssue', 'search'); disable('btnQARecheck', 'search'); }
  if (!s.contentControls) { disable('btnAnnotate', 'contentControls'); }
  if (!s.revisions || !s.comments || !s.search || !s.contentControls) {
    try { setOfficeBadge('Word ⚠'); } catch {}
  }
}

g.wireUI = g.wireUI || wireUI;

// self-test moved to startup.selftest.ts

function onDraftReady(text: string) {
  const show = !!text.trim();
  const apply = document.getElementById('btnApplyTracked') as HTMLButtonElement | null;
  const accept = document.getElementById('btnAcceptAll') as HTMLButtonElement | null;
  const reject = document.getElementById('btnRejectAll') as HTMLButtonElement | null;
  const diff = document.getElementById('btnPreviewDiff') as HTMLButtonElement | null;
  const pane = document.getElementById('draftPane') as HTMLElement | null;
  const dst = document.getElementById('draftText') as HTMLTextAreaElement | null;
  if (dst) dst.value = text;
  if (pane) pane.style.display = show ? '' : 'none';
  if (apply) apply.disabled = !show;
  if (accept) accept.disabled = !show;
  if (reject) reject.disabled = !show;
  if (diff) diff.disabled = !show;
}

async function bootstrap(info?: Office.OfficeInfo) {
  console.log('[PANEL] bootstrap start');
  if (wasUnloaded()) {
    console.log('reopen clean OK');
    resetUnloadFlag();
  }
  wireUI();
  registerUnloadHandlers();
  try { await runStartupSelftest(getBackend()); } catch {}
  try { await doHealth(); } catch {}
  try {
    setOfficeBadge(`${info?.host || Office.context?.host || "Word"} ✓`);
  } catch {
    setOfficeBadge(null);
  }
}

let bootstrapCalls = 0;
export function invokeBootstrap(info?: Office.OfficeInfo) {
  if (wasUnloaded()) {
    bootstrapCalls = 0;
  }
  if (bootstrapCalls > 0) {
    console.log(`bootstrap invoked x${bootstrapCalls+1}`);
    return;
  }
  bootstrapCalls++;
  console.log('bootstrap invoked x1');
  void bootstrap(info);
}
export function getBootstrapCount() { return bootstrapCalls; }

if (!(globalThis as any).__CAI_TESTING__) {
  const launch = () => Office.onReady(info => invokeBootstrap(info));
  if (document.readyState === 'loading') {
    document.addEventListener('DOMContentLoaded', launch);
  } else {
    launch();
  }
}<|MERGE_RESOLUTION|>--- conflicted
+++ resolved
@@ -493,27 +493,15 @@
   const fCont = document.getElementById("findingsList");
   if (fCont) {
     fCont.innerHTML = "";
-<<<<<<< HEAD
-    findings.forEach((f, idx) => {
-=======
+
     for (const f of visibleFindings) {
->>>>>>> e52adf9f
       const li = document.createElement("li");
       const title =
         f?.title || f?.finding?.title || f?.rule_id || "Issue";
       const snippet = f?.snippet || f?.evidence?.text || "";
       li.textContent = snippet ? `${title}: ${snippet}` : String(title);
 
-<<<<<<< HEAD
-      li.addEventListener('click', () => {
-        const items = Array.from(fCont.querySelectorAll('li'));
-        items.forEach((el, i) => {
-          (el as HTMLElement).classList.toggle('active', i === idx);
-        });
-        (window as any).__findingIdx = idx;
-        highlightFinding(f).catch(() => {});
-      });
-=======
+
       const links = Array.isArray((f as any).links)
         ? (f as any).links.filter((l: any) => l?.type === 'conflict' && l?.targetFindingId)
         : [];
@@ -530,7 +518,6 @@
         });
         li.appendChild(div);
       }
->>>>>>> e52adf9f
 
       fCont.appendChild(li);
     });
