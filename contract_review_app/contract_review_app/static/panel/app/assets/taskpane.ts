--- conflicted
+++ resolved
@@ -1067,12 +1067,7 @@
   return withBusy(async () => {
     await clearHighlight();
     ensureHeaders();
-<<<<<<< HEAD
-    const text = await getWholeDocText();
-    (window as any).__lastAnalyzed = text;
-    if (!lastCid) { notifyWarn('No document id'); return; }
-    const { json } = await apiQaRecheck(lastCid);
-=======
+
     const docId = (window as any).__docId;
     let payload: any;
     if (docId) {
@@ -1083,7 +1078,6 @@
       payload = { text, rules: {} };
     }
     const { json } = await postJSON('/api/qa-recheck', payload);
->>>>>>> f6c3b2e6
       mustGetElementById<HTMLElement>("results").dispatchEvent(new CustomEvent("ca.qa", { detail: json }));
     const ok = !json?.error;
     if (ok) {
