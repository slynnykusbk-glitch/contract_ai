--- conflicted
+++ resolved
@@ -1,49 +1,5 @@
 from dataclasses import dataclass
 from typing import Any, Dict, List, Optional
-
-<<<<<<< HEAD
-
-class ProviderTimeoutError(Exception):
-    def __init__(self, provider: str, timeout: float):
-        super().__init__(f"{provider} timeout {timeout}s")
-        self.provider = provider
-        self.timeout = timeout
-
-
-@dataclass
-class DraftResult:
-    text: str
-    meta: Dict[str, Any]
-
-
-@dataclass
-class SuggestResult:
-    items: List[Dict[str, Any]]
-    meta: Dict[str, Any]
-
-
-@dataclass
-class QAResult:
-    items: List[Dict[str, Any]]
-    meta: Dict[str, Any]
-
-
-class BaseClient:
-    provider: str
-    model: str
-    mode: str
-
-    def generate_draft(self, prompt: str, max_tokens: int, temperature: float, timeout: float) -> DraftResult:
-        raise NotImplementedError
-
-    def suggest_edits(self, prompt: str, timeout: float) -> SuggestResult:
-        raise NotImplementedError
-
-    def qa_recheck(self, prompt: str, timeout: float) -> QAResult:
-        raise NotImplementedError
-=======
-from ..interfaces import BaseClient, DraftResult, SuggestResult, QAResult, ProviderTimeoutError
->>>>>>> 1f022a6a
 
 
 class MockClient(BaseClient):
