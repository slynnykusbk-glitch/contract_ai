--- conflicted
+++ resolved
@@ -1,12 +1,7 @@
 from __future__ import annotations
 
-<<<<<<< HEAD
 from typing import Any, Dict, Optional, Set
 from string import Formatter
-=======
-from typing import Any, Dict, Optional
-import string
->>>>>>> a625e240
 
 from .config import LLMConfig, load_llm_config
  codex/implement-document-snapshot-api-and-ui
@@ -169,11 +164,7 @@
 
     def qa(self, text: str, rules_context: Dict[str, Any], timeout: Optional[float] = None) -> QAResult:
         prompt_tpl = self._read_prompt("qa")
-<<<<<<< HEAD
         prompt = self._safe_format_prompt(prompt_tpl, text=text, rules=rules_context)
-=======
-        prompt = _safe_format_prompt(prompt_tpl, text=text, rules=rules_context)
->>>>>>> a625e240
         to = timeout or self.cfg.timeout_s
         return self.client.qa_recheck(prompt, to)
 
