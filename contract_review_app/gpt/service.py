--- conflicted
+++ resolved
@@ -7,17 +7,13 @@
 from .interfaces import (
     BaseClient,
     DraftResult,
+    SuggestResult,
     QAResult,
-<<<<<<< HEAD
     ProviderError,
-=======
-    SuggestResult,
->>>>>>> d388dc90
     ProviderTimeoutError,
     ProviderUnavailableError,
     ProviderAuthError,
     ProviderConfigError,
-    ProviderAuthError,
 )
 from .clients.mock_client import MockClient
 
@@ -44,7 +40,6 @@
         self.client: BaseClient = get_client(self.cfg.provider, self.cfg)
 
     # prompt loading helpers
-
     def _read_prompt(self, name: str) -> str:
         import pkgutil
 
@@ -103,21 +98,16 @@
 __all__ = [
     "LLMService",
     "load_llm_config",
-<<<<<<< HEAD
     "get_client",
     "create_llm_service",
-    # re-exports:
-    "ProviderError",
-=======
-    "create_llm_service",
+    # re-exports for convenience
     "BaseClient",
     "DraftResult",
+    "SuggestResult",
     "QAResult",
-    "SuggestResult",
->>>>>>> d388dc90
+    "ProviderError",
     "ProviderTimeoutError",
     "ProviderUnavailableError",
     "ProviderAuthError",
     "ProviderConfigError",
-    "ProviderAuthError",
 ]