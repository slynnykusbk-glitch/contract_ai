--- conflicted
+++ resolved
@@ -16,7 +16,6 @@
 
 def _normalize_multiline(text: str) -> str:
     """Normalize ``text`` while preserving line breaks."""
-
     return "\n".join(normalize_text(line) for line in (text or "").splitlines())
 
 
@@ -118,26 +117,18 @@
                         pats = list(raw.get("patterns", []))
                     else:
                         for cond in trig_any:
-                            if isinstance(cond, dict):
-                                pat = cond.get("regex")
-                            else:
-                                pat = cond
+                            pat = cond.get("regex") if isinstance(cond, dict) else cond
                             if pat:
                                 pats.append(pat)
                         for cond in trig_all:
-                            if isinstance(cond, dict):
-                                pat = cond.get("regex")
-                            else:
-                                pat = cond
+                            pat = cond.get("regex") if isinstance(cond, dict) else cond
                             if pat:
                                 pats.append(pat)
                         for cond in trig_regex:
-                            if isinstance(cond, dict):
-                                pat = cond.get("regex")
-                            else:
-                                pat = cond
+                            pat = cond.get("regex") if isinstance(cond, dict) else cond
                             if pat:
                                 pats.append(pat)
+
                     finding_section = raw.get("finding")
                     if not finding_section:
                         checks = raw.get("checks") or []
@@ -146,22 +137,17 @@
                                 if isinstance(chk, dict) and chk.get("finding"):
                                     finding_section = chk.get("finding")
                                     break
+
                     compiled_patterns = _compile(pats)
 
                     trig_map: Dict[str, List[re.Pattern[str]]] = {}
                     if trig_any:
                         trig_map["any"] = _compile(
-                            [
-                                c.get("regex") if isinstance(c, dict) else c
-                                for c in trig_any
-                            ]
+                            [c.get("regex") if isinstance(c, dict) else c for c in trig_any]
                         )
                     if trig_all:
                         trig_map["all"] = _compile(
-                            [
-                                c.get("regex") if isinstance(c, dict) else c
-                                for c in trig_all
-                            ]
+                            [c.get("regex") if isinstance(c, dict) else c for c in trig_all]
                         )
                     if trig_regex or raw.get("patterns"):
                         trig_map["regex"] = _compile(
@@ -222,8 +208,7 @@
                                 "doc_types": doc_types,
                                 "severity": spec["severity"],
                                 "triggers": {
-                                    k: [p.pattern for p in v]
-                                    for k, v in trig_map.items()
+                                    k: [p.pattern for p in v] for k, v in trig_map.items()
                                 },
                                 "requires_clause": requires_clause,
                                 "advice": spec["advice"],
@@ -232,9 +217,8 @@
                             }
                         )
                     except ValidationError:
-                        # For backward compatibility we do not abort loading on
-                        # validation errors.  The audit tool and CI checks use
-                        # the same model to report issues separately.
+                        # Backward-compat: не прерываем загрузку;
+                        # аудит и CI-проверки используют ту же схему отдельно.
                         pass
 
                     _RULES.append(spec)
@@ -266,23 +250,27 @@
 ) -> Tuple[List[Dict[str, Any]], List[Dict[str, Any]]]:
     """Return matched rules and coverage info for all rules.
 
-    The first list contains dictionaries with the original rule under the
-    ``"rule"`` key and a list of matched trigger strings under ``"matches"``.
-    The second list contains coverage information for *all* rules with
-    bitwise gate flags, matched evidence and spans.
+    Returns:
+        (filtered, coverage):
+          filtered: [{ "rule": <rule>, "matches": [..] }]
+          coverage: [{
+              "doc_type": str,
+              "pack_id": str,
+              "rule_id": str,
+              "severity": str,
+              "evidence": [..],
+              "spans": [{"start": int, "end": int}, ...],
+              "flags": int (bitwise)
+          }]
     """
-
-<<<<<<< HEAD
     flags_norm = 0
     try:
-        norm = normalize_text(text or "")
-    except Exception:
+        # сохраняем переносы строк для якорей ^...$ при MULTILINE
+        norm = _normalize_multiline(text or "")
+    except Exception:  # крайне редкий случай проблем нормализации
         flags_norm = TEXT_NORMALIZATION_ISSUE
         norm = text or ""
 
-=======
-    norm = _normalize_multiline(text)
->>>>>>> 998a000e
     doc_type_lc = (doc_type or "").lower()
     clause_set: Set[str] = {c.lower() for c in clause_types or []}
 
@@ -307,7 +295,7 @@
 
         any_pats = trig.get("any")
         if any_pats:
-            any_matches = []
+            any_matches: List[str] = []
             for p in any_pats:
                 for m in p.finditer(norm):
                     any_matches.append(m.group(0))
@@ -336,17 +324,11 @@
         if ok:
             regex_pats = trig.get("regex")
             if regex_pats:
-<<<<<<< HEAD
-                regex_matches = []
+                regex_matches: List[str] = []
                 for p in regex_pats:
                     for m in p.finditer(norm):
                         regex_matches.append(m.group(0))
                         spans.append({"start": m.start(), "end": m.end()})
-=======
-                regex_matches = [
-                    m.group(0) for p in regex_pats for m in p.finditer(norm)
-                ]
->>>>>>> 998a000e
                 if not regex_matches:
                     ok = False
                     rule_flags |= REGEX_MISS
