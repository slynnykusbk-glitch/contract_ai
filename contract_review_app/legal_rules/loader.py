--- conflicted
+++ resolved
@@ -46,21 +46,6 @@
 def _compile(patterns: Iterable[str]) -> List[re.Pattern[str]]:
     """Compile regex patterns with IGNORECASE|MULTILINE by default (inline flags respected)."""
     return [re.compile(p, re.I | re.MULTILINE) for p in patterns if p]
-
-
-_INLINE_FLAG_RE = re.compile(r"^\(\?[aiLmsux]*\)")
-
-
-def _line_anchored(pat: re.Pattern[str]) -> bool:
-    """Return ``True`` if ``pat`` begins with a line-start anchor.
-
-    Inline flags like ``(?i)`` are stripped before the check so patterns such as
-    ``(?i)^foo`` are detected correctly. Patterns using ``^`` inside a character
-    class are not considered anchored.
-    """
-
-    stripped = _INLINE_FLAG_RE.sub("", pat.pattern)
-    return stripped.startswith("^")
 
 
 class RuleSchema(BaseModel):
@@ -243,11 +228,6 @@
         norm = text or ""
         flags_norm = TEXT_NORMALIZATION_ISSUE
 
-<<<<<<< HEAD
-    norm = _normalize_multiline(text)
-    flat_norm = norm.replace("\n", " ")
-=======
->>>>>>> 3c69ffb6
     doc_type_lc = (doc_type or "").lower()
     juris_lc = (jurisdiction or "").lower()
     clause_set: Set[str] = {c.lower() for c in (clause_types or [])}
@@ -285,14 +265,9 @@
         if any_pats:
             any_matches: List[str] = []
             for p in any_pats:
-<<<<<<< HEAD
-                text_src = norm if _line_anchored(p) else flat_norm
-                any_matches.extend(m.group(0) for m in p.finditer(text_src))
-=======
                 for m in p.finditer(norm):
                     any_matches.append(m.group(0))
                     spans.append({"start": m.start(), "end": m.end()})
->>>>>>> 3c69ffb6
             if not any_matches:
                 ok = False
                 rule_flags |= REGEX_MISS
@@ -303,14 +278,8 @@
             all_pats = trig.get("all")
             if all_pats:
                 all_matches: List[str] = []
-<<<<<<< HEAD
-                for pat in all_pats:
-                    text_src = norm if _line_anchored(pat) else flat_norm
-                    m = pat.search(text_src)
-=======
                 for p in all_pats:
                     m = p.search(norm)
->>>>>>> 3c69ffb6
                     if not m:
                         ok = False
                         rule_flags |= REGEX_MISS
@@ -325,14 +294,9 @@
             if regex_pats:
                 regex_matches: List[str] = []
                 for p in regex_pats:
-<<<<<<< HEAD
-                    text_src = norm if _line_anchored(p) else flat_norm
-                    regex_matches.extend(m.group(0) for m in p.finditer(text_src))
-=======
                     for m in p.finditer(norm):
                         regex_matches.append(m.group(0))
                         spans.append({"start": m.start(), "end": m.end()})
->>>>>>> 3c69ffb6
                 if not regex_matches:
                     ok = False
                     rule_flags |= REGEX_MISS
