--- conflicted
+++ resolved
@@ -1,24 +1,11 @@
-<<<<<<< HEAD
-"""Light‑weight re‑exports for rule helpers.
-
-The actual registry lives in :mod:`contract_review_app.legal_rules.registry`.
-This module simply exposes the dictionary of rule handlers under the familiar
-``registry`` name so that legacy imports like
-
-``from contract_review_app.legal_rules.rules import registry``
-
-continue to work.
-"""
-
 from __future__ import annotations
 
-from ..registry import RULES_REGISTRY as registry, list_rule_names, normalize_clause_type  # noqa: F401
+# Re-export the shared registry so tests can:
+#   from contract_review_app.legal_rules.rules import registry
+from ..registry import (
+    RULES_REGISTRY as registry,
+    list_rule_names,
+    normalize_clause_type,
+)
 
-__all__ = ["registry", "list_rule_names", "normalize_clause_type"]
-=======
-"""Utilities for accessing the shared rules registry."""
-
-from ..registry import RULES_REGISTRY as registry
-
-__all__ = ["registry"]
->>>>>>> f77a8ee1
+__all__ = ["registry", "list_rule_names", "normalize_clause_type"]