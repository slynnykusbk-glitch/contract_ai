--- conflicted
+++ resolved
@@ -1,13 +1,8 @@
 import json
-<<<<<<< HEAD
 import os
 import subprocess
 import sys
 import pytest
-=======
-import subprocess
-import sys
->>>>>>> 8ecca123
 
 
 def _run_doctor(tmp_path, monkeypatch):
@@ -22,25 +17,37 @@
     cmd = [sys.executable, "tools/doctor.py", "--out", str(out_dir), "--json"]
     rc = subprocess.call(cmd)
     assert rc == 0
-<<<<<<< HEAD
     return json.loads((out_dir / "analysis.json").read_text(encoding="utf-8"))
 
 
 def test_doctor_generates_report(tmp_path, monkeypatch):
     data = _run_doctor(tmp_path, monkeypatch)
-=======
-
-    data = json.loads((out_dir / "analysis.json").read_text(encoding="utf-8"))
 
     # базові секції
->>>>>>> 8ecca123
     assert "backend" in data and "rules" in data and "env" in data
 
     # інвентар ендпоінтів
     eps = {(e.get("method"), e.get("path")) for e in data["backend"].get("endpoints", [])}
     assert ("POST", "/api/analyze") in eps
-<<<<<<< HEAD
+
+    # summary по rules/registry
     assert data["rules"]["python"]["count"] >= 8
+    assert len(data["rules"]["python"]["samples"]) <= 8
+
+    # quality gates (ruff/mypy)
+    quality = data.get("quality", {})
+    assert quality.get("ruff", {}).get("status") == "ok"
+    assert isinstance(quality.get("ruff", {}).get("issues_total"), int)
+    assert quality.get("mypy", {}).get("status") in {"ok", "skipped"}
+
+    # runtime self-checks бекенда
+    checks = data.get("runtime_checks", {})
+    assert checks.get("health", {}).get("status") == 200
+    assert checks.get("openapi", {}).get("status") == 200
+
+    # інваріанти по env
+    for key in ["provider", "model", "timeout_s", "node_is_mock"]:
+        assert key in data["env"], f"missing LLM {key}"
 
 
 def test_smoke_disabled_by_default(tmp_path, monkeypatch):
@@ -55,30 +62,10 @@
 
 @pytest.mark.skipif(os.getenv("DOCTOR_SMOKE_ACTIVE") == "1", reason="avoid recursion")
 def test_smoke_enabled_runs_tests(tmp_path, monkeypatch):
+    # вмикаємо smoke-режим виконання частини тестів усередині doctor
     monkeypatch.setenv("DOCTOR_RUN_SMOKE", "1")
     data = _run_doctor(tmp_path, monkeypatch)
     smoke = data["smoke"]
     assert smoke["enabled"] is True
     assert smoke["failed"] == 0
-    assert smoke["passed"] > 0
-=======
-
-    # summary по rules/registry
-    assert data["rules"]["python"]["count"] >= 8
-    assert len(data["rules"]["python"]["samples"]) <= 8
-
-    # quality gates (ruff+mypy)
-    quality = data.get("quality", {})
-    assert quality.get("ruff", {}).get("status") == "ok"
-    assert isinstance(quality.get("ruff", {}).get("issues_total"), int)
-    assert quality.get("mypy", {}).get("status") in {"ok", "skipped"}
-
-    # runtime self-checks бекенда
-    checks = data.get("runtime_checks", {})
-    assert checks.get("health", {}).get("status") == 200
-    assert checks.get("openapi", {}).get("status") == 200
-
-    # інваріанти по env
-    for key in ["provider", "model", "timeout_s", "node_is_mock"]:
-        assert key in data["env"], f"missing LLM {key}"
->>>>>>> 8ecca123
+    assert smoke["passed"] > 0