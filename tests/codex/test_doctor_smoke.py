--- conflicted
+++ resolved
@@ -7,6 +7,7 @@
     out_dir = tmp_path / "diag"
     out_dir.mkdir()
 
+    # стабільний мок-режим для діагностики
     monkeypatch.setenv("LLM_PROVIDER", "mock")
     monkeypatch.setenv("LLM_MODEL", "mock")
     monkeypatch.setenv("LLM_TIMEOUT", "5")
@@ -16,30 +17,29 @@
     assert rc == 0
 
     data = json.loads((out_dir / "analysis.json").read_text(encoding="utf-8"))
+
+    # базові секції
     assert "backend" in data and "rules" in data and "env" in data
 
+    # інвентар ендпоінтів
     eps = {(e.get("method"), e.get("path")) for e in data["backend"].get("endpoints", [])}
     assert ("POST", "/api/analyze") in eps
-<<<<<<< HEAD
-    assert data["rules"]["python"]["count"] >= 8
-    rt = data.get("runtime", {})
-    assert rt.get("health", {}).get("status") == 200
-    assert rt.get("openapi", {}).get("status") == 200
-    assert rt["health"]["ms"] >= 0
-    assert rt["openapi"]["ms"] >= 0
-=======
 
-    # rules summary
+    # summary по rules/registry
     assert data["rules"]["python"]["count"] >= 8
     assert len(data["rules"]["python"]["samples"]) <= 8
 
-    # quality gates (ruff must run; mypy may be skipped)
+    # quality gates (ruff+mypy)
     quality = data.get("quality", {})
     assert quality.get("ruff", {}).get("status") == "ok"
     assert isinstance(quality.get("ruff", {}).get("issues_total"), int)
-    assert quality.get("mypy", {}).get("status") in ("ok", "skipped")
+    assert quality.get("mypy", {}).get("status") in {"ok", "skipped"}
 
-    # env invariants
-    for key in ["provider", "model", "timeout_s", "mode_is_mock"]:
-        assert key in data["env"], f"missing LLM.{key}"
->>>>>>> e9a63ac5
+    # runtime self-checks бекенда
+    checks = data.get("runtime_checks", {})
+    assert checks.get("health", {}).get("status") == 200
+    assert checks.get("openapi", {}).get("status") == 200
+
+    # інваріанти по env
+    for key in ["provider", "model", "timeout_s", "node_is_mock"]:
+        assert key in data["env"], f"missing LLM {key}"