--- conflicted
+++ resolved
@@ -11,27 +11,30 @@
             "id": "R1",
             "doc_types": ["NDA"],
             "requires_clause": [],
-            "triggers": {"any": [re.compile("confidential", re.I)]},
+            "triggers": {"any": [re.compile("confidential", re.I | re.MULTILINE)]},
         },
         {
             "id": "R2",
             "doc_types": ["MSA"],
             "requires_clause": ["Termination"],
             "triggers": {
-                "all": [re.compile("term", re.I), re.compile("termination", re.I)]
+                "all": [
+                    re.compile("term", re.I | re.MULTILINE),
+                    re.compile("termination", re.I | re.MULTILINE),
+                ]
             },
         },
         {
             "id": "R3",
             "doc_types": ["Any"],
             "requires_clause": [],
-            "triggers": {"regex": [re.compile("noncompete", re.I)]},
+            "triggers": {"regex": [re.compile("noncompete", re.I | re.MULTILINE)]},
         },
         {
             "id": "R4",
             "doc_types": ["msa"],
             "requires_clause": ["Payment"],
-            "triggers": {"any": [re.compile("pay", re.I)]},
+            "triggers": {"any": [re.compile("pay", re.I | re.MULTILINE)]},
         },
     ]
 
@@ -41,20 +44,26 @@
         "This Confidentiality clause explains the term and termination clause. "
         "Payment is due. A NonCompete clause applies."
     )
-<<<<<<< HEAD
-    res = loader.filter_rules(text, doc_type="MSA", clause_types=["Termination", "Payment"])
-    statuses = {r["rule"]["id"]: r.get("status") for r in res}
-    assert statuses["R1"] == "doc_type_mismatch"
-=======
-    res = loader.filter_rules(
+
+    # <-- актуальный интерфейс: функция возвращает (filtered, coverage)
+    filtered, coverage = loader.filter_rules(
         text, doc_type="MSA", clause_types=["Termination", "Payment"]
     )
->>>>>>> 998a000e
 
-    matches = {r["rule"]["id"]: r.get("matches", []) for r in res if r.get("matches")}
+    # Сработали R2, R3, R4
+    ids = {r["rule"]["id"] for r in filtered}
+    assert ids == {"R2", "R3", "R4"}
+
+    matches = {r["rule"]["id"]: r["matches"] for r in filtered}
     assert any(m.lower().startswith("term") for m in matches["R2"])
     assert any("noncompete" in m.lower() for m in matches["R3"])
     assert any("pay" in m.lower() for m in matches["R4"])
+
+    # Покрытие и флаги: у R1 — несовпадение типа документа, у R2 — FIRED
+    cov_map = {c["rule_id"]: c for c in coverage}
+    assert len(coverage) == 4
+    assert cov_map["R1"]["flags"] & loader.DOC_TYPE_MISMATCH
+    assert cov_map["R2"]["flags"] & loader.FIRED
 
 
 def test_filter_rules_preserves_newlines(monkeypatch):
@@ -64,6 +73,7 @@
             "doc_types": ["Any"],
             "requires_clause": [],
             "triggers": {
+                # якорим по началу строки — важно сохранить \n при нормализации
                 "regex": [re.compile(r"^2\. Second clause", re.I | re.MULTILINE)]
             },
         }
@@ -72,8 +82,11 @@
     monkeypatch.setattr(loader, "_RULES", anchored_rule)
 
     text = "1. First clause\n2. Second clause"
-    res = loader.filter_rules(text, doc_type="MSA", clause_types=[])
+    filtered, coverage = loader.filter_rules(text, doc_type="MSA", clause_types=[])
 
-    assert len(res) == 1
-    assert res[0]["rule"]["id"] == "R_line"
-    assert res[0]["matches"] == ["2. Second clause"]+    assert [r["rule"]["id"] for r in filtered] == ["R_line"]
+    assert filtered[0]["matches"] == ["2. Second clause"]
+    cov = coverage[0]
+    # правило точно сработало и у него есть спаны
+    assert cov["flags"] & loader.FIRED
+    assert cov["spans"] and cov["spans"][0]["start"] < cov["spans"][0]["end"]