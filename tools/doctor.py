--- conflicted
+++ resolved
@@ -10,12 +10,9 @@
 import subprocess
 import sys
 import traceback
-<<<<<<< HEAD
 from datetime import datetime
-=======
 import time
 import re
->>>>>>> 0e68c33c
 from pathlib import Path
 from typing import Any, Dict, List
 
@@ -33,7 +30,7 @@
 ]
 IGNORED_DIRS = {".git", "node_modules", "__pycache__", ".venv", "dist", "build"}
 
-
+# ---------- transparent state log ----------
 LOG_ENTRIES = 0
 
 
@@ -59,11 +56,12 @@
             extra = f" provider={provider} model={model}"
         _log_state(path, f"OK {name}{extra}")
         return result
-    except Exception as exc:  # pragma: no cover - unexpected
+    except Exception as exc:  # pragma: no cover
         _log_state(path, f"ERR {name} error={exc}")
         return {"error": traceback.format_exc()}
 
 
+# ---------- helpers & gatherers ----------
 def _run_cmd(cmd: List[str]) -> str:
     try:
         res = subprocess.run(cmd, capture_output=True, text=True, check=False, cwd=str(ROOT))
@@ -136,9 +134,7 @@
             except Exception:
                 pass
             for m in methods:
-                info["endpoints"].append(
-                    {"method": m, "path": path, "file": file, "lineno": lineno}
-                )
+                info["endpoints"].append({"method": m, "path": path, "file": file, "lineno": lineno})
     except Exception:
         info["error"] = traceback.format_exc()
     return info
@@ -353,7 +349,6 @@
 def gather_smoke() -> Dict[str, Any]:
     """Optionally run a small pytest subset and record a summary."""
     info: Dict[str, Any] = {"enabled": False, "passed": 0, "failed": 0, "skipped": 0}
-    # щоб не запускати себе рекурсивно
     if os.getenv("DOCTOR_SMOKE_ACTIVE") == "1":
         return info
     if os.getenv("DOCTOR_RUN_SMOKE") != "1":
@@ -376,7 +371,6 @@
         if ms:
             info["skipped"] = int(ms.group(1))
         if not (mp or mf or ms):
-            # fallback: за прогрес-рядком
             prog = re.search(r"([\.FEsx]+)\s*\[", clean or "")
             if prog:
                 p = prog.group(1)
@@ -400,28 +394,6 @@
     return {"files": counts, "ignored_dirs": sorted(IGNORED_DIRS)}
 
 
-<<<<<<< HEAD
-def generate_report(state_log: Path | None = None) -> Dict[str, Any]:
-    data: Dict[str, Any] = {}
-    if state_log is None:
-        data["env"] = gather_env()
-        data["git"] = gather_git()
-        backend = gather_backend()
-        data["backend"] = backend
-        data["llm"] = gather_llm(backend)
-        data["rules"] = gather_rules()
-        data["addin"] = gather_addin()
-        data["inventory"] = gather_inventory()
-    else:
-        data["env"] = _run_with_state("env", gather_env, state_log)
-        data["git"] = _run_with_state("git", gather_git, state_log)
-        backend = _run_with_state("backend", gather_backend, state_log)
-        data["backend"] = backend
-        data["llm"] = _run_with_state("llm", gather_llm, state_log, backend)
-        data["rules"] = _run_with_state("rules", gather_rules, state_log)
-        data["addin"] = _run_with_state("addin", gather_addin, state_log)
-        data["inventory"] = _run_with_state("inventory", gather_inventory, state_log)
-=======
 def gather_repo() -> Dict[str, Any]:
     info: Dict[str, Any] = {}
     try:
@@ -437,24 +409,42 @@
     return info
 
 
-def generate_report() -> Dict[str, Any]:
+# ---------- report ----------
+def generate_report(state_log: Path | None = None) -> Dict[str, Any]:
+    """If state_log is provided, wrap all gatherers with START/OK/ERR logging."""
     data: Dict[str, Any] = {}
-    data["env"] = gather_env()
-    data["git"] = gather_git()
-    data["precommit"] = gather_precommit()
-    backend = gather_backend()
-    data["backend"] = backend
-    data["llm"] = gather_llm(backend)
-    data["service"] = gather_service()
-    data["api"] = gather_api()
-    data["rules"] = gather_rules()
-    data["addin"] = gather_addin()
-    data["runtime_checks"] = gather_runtime()
-    data["inventory"] = gather_inventory()
-    data["repo"] = gather_repo()
-    data["quality"] = gather_quality()
-    data["smoke"] = gather_smoke()
->>>>>>> 0e68c33c
+    if state_log is None:
+        data["env"] = gather_env()
+        data["git"] = gather_git()
+        data["precommit"] = gather_precommit()
+        backend = gather_backend()
+        data["backend"] = backend
+        data["llm"] = gather_llm(backend)
+        data["service"] = gather_service()
+        data["api"] = gather_api()
+        data["rules"] = gather_rules()
+        data["addin"] = gather_addin()
+        data["runtime_checks"] = gather_runtime()
+        data["inventory"] = gather_inventory()
+        data["repo"] = gather_repo()
+        data["quality"] = gather_quality()
+        data["smoke"] = gather_smoke()
+    else:
+        data["env"] = _run_with_state("env", gather_env, state_log)
+        data["git"] = _run_with_state("git", gather_git, state_log)
+        data["precommit"] = _run_with_state("precommit", gather_precommit, state_log)
+        backend = _run_with_state("backend", gather_backend, state_log)
+        data["backend"] = backend
+        data["llm"] = _run_with_state("llm", gather_llm, state_log, backend)
+        data["service"] = _run_with_state("service", gather_service, state_log)
+        data["api"] = _run_with_state("api", gather_api, state_log)
+        data["rules"] = _run_with_state("rules", gather_rules, state_log)
+        data["addin"] = _run_with_state("addin", gather_addin, state_log)
+        data["runtime_checks"] = _run_with_state("runtime", gather_runtime, state_log)
+        data["inventory"] = _run_with_state("inventory", gather_inventory, state_log)
+        data["repo"] = _run_with_state("repo", gather_repo, state_log)
+        data["quality"] = _run_with_state("quality", gather_quality, state_log)
+        data["smoke"] = _run_with_state("smoke", gather_smoke, state_log)
     return data
 
 
@@ -483,11 +473,7 @@
     if args.json:
         (out_dir / "analysis.json").write_text(json.dumps(data, indent=2, ensure_ascii=False), encoding="utf-8")
     if args.html:
-        html = (
-            "<html><body><pre>"
-            + json.dumps(data, indent=2, ensure_ascii=False)
-            + "</pre></body></html>"
-        )
+        html = "<html><body><pre>" + json.dumps(data, indent=2, ensure_ascii=False) + "</pre></body></html>"
         (out_dir / "analysis.html").write_text(html, encoding="utf-8")
     return 0
 
