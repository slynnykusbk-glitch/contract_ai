#!/usr/bin/env python3
"""Project diagnostics helper.

Collects environment and application information and writes a JSON/HTML
report. The script is intentionally defensive: any import errors are captured
and recorded in the output so the script itself exits successfully.
"""
from __future__ import annotations

#!/usr/bin/env python3
"""Collect a diagnostic snapshot of the project environment."""

import argparse
import inspect
import json
import os
import subprocess
import sys
import re
import traceback
import time
import re
from pathlib import Path
from typing import Any, Dict, List

ROOT = Path(__file__).resolve().parents[1]
sys.path.insert(0, str(ROOT))

ENV_VARS = [
    "LLM_PROVIDER",
    "LLM_MODEL",
    "LLM_TIMEOUT",
    "OPENAI_API_KEY",
    "ANTHROPIC_API_KEY",
    "OPENROUTER_API_KEY",
    "AI_PROVIDER",
]
IGNORED_DIRS = {".git", "node_modules", "__pycache__", ".venv", "dist", "build"}


def _run_cmd(cmd: List[str]) -> str:
    try:
        res = subprocess.run(cmd, capture_output=True, text=True, check=False)
        return res.stdout.strip()
    except Exception:
        return traceback.format_exc()


def gather_env() -> Dict[str, Any]:
    info: Dict[str, Any] = {
        "python": sys.version,
        "env": {k: os.getenv(k) for k in ENV_VARS},
        "pythonpath": os.getenv("PYTHONPATH", ""),
    }
    try:
        info["pip_freeze"] = _run_cmd([sys.executable, "-m", "pip", "freeze"]).splitlines()
    except Exception:
        info["pip_freeze_error"] = traceback.format_exc()
    return info


def gather_git() -> Dict[str, Any]:
    info: Dict[str, Any] = {}
    try:
        info["branch"] = _run_cmd(["git", "rev-parse", "--abbrev-ref", "HEAD"])
        info["head"] = _run_cmd(["git", "rev-parse", "HEAD"])
        info["status"] = _run_cmd(["git", "status", "-sb"])
    except Exception:
        info["error"] = traceback.format_exc()
    return info


def gather_backend() -> Dict[str, Any]:
    info: Dict[str, Any] = {"endpoints": []}
    try:
        from contract_review_app.api.app import app  # type: ignore

        for route in getattr(app, "routes", []):
            methods = getattr(route, "methods", set())
            path = getattr(route, "path", "")
            endpoint = getattr(route, "endpoint", None)
            if not methods or not path or endpoint is None:
                continue
            file = None
            lineno = None
            try:
                file = inspect.getsourcefile(endpoint)
                _, lineno = inspect.getsourcelines(endpoint)
            except Exception:
                pass
            for m in methods:
                info["endpoints"].append({
                    "method": m,
                    "path": path,
                    "file": file,
                    "lineno": lineno,
                })
    except Exception:
        info["error"] = traceback.format_exc()
    return info


def gather_llm(backend: Dict[str, Any]) -> Dict[str, Any]:
    info: Dict[str, Any] = {}
    try:
        provider = os.getenv("LLM_PROVIDER", "")
        model = os.getenv("LLM_MODEL", "")
        timeout_raw = os.getenv("LLM_TIMEOUT", "")
        try:
            timeout_s = int(timeout_raw) if timeout_raw else 5
        except ValueError:
            timeout_s = 5
        mode_is_mock = (not provider and not model) or provider == "mock" or model == "mock"
        if not provider and not model:
            provider = "mock"
            model = "mock"
            timeout_s = 5
        info.update(
            {
                "provider": provider,
                "model": model,
                "timeout_s": timeout_s,
                "mode_is_mock": mode_is_mock,
            }
        )

        clients_dir = ROOT / "contract_review_app" / "gpt" / "clients"
        providers: List[str] = []
        if clients_dir.exists():
            for p in clients_dir.glob("*_client.py"):
                providers.append(p.stem.replace("_client", ""))
        info["providers_detected"] = sorted(providers)
        info["has_draft_endpoint"] = any(
            e.get("path", "").endswith("draft") and e.get("method") == "POST"
            for e in backend.get("endpoints", [])
        )
    except Exception:
        info["error"] = traceback.format_exc()
    return info


def gather_service() -> Dict[str, Any]:
    info: Dict[str, Any] = {"exports": {}}
    try:
        import contract_review_app.gpt.service as svc  # type: ignore

        names = [
            "LLMService",
            "load_llm_config",
            "ProviderTimeoutError",
            "ProviderConfigError",
        ]
        info["exports"] = {name: hasattr(svc, name) for name in names}
    except Exception:
        info["error"] = traceback.format_exc()
    return info


def gather_api() -> Dict[str, Any]:
    info: Dict[str, Any] = {}
    try:
        import contract_review_app.api.app as app_mod  # type: ignore

        info["has__analyze_document"] = hasattr(app_mod, "_analyze_document")
    except Exception:
        info["error"] = traceback.format_exc()
    return info


def gather_rules() -> Dict[str, Any]:
    """Collect statistics about available rule handlers and policy packs."""
    info: Dict[str, Any] = {
        "python": {"count": 0, "samples": []},
        "yaml": {"count": 0, "samples": []},
    }
    try:
        # The registry re-export includes both canonical rule names and aliases.
        from contract_review_app.legal_rules.rules import registry  # type: ignore

        rule_keys = sorted(registry.keys())
        info["python"] = {"count": len(rule_keys), "samples": rule_keys[:8]}

        yaml_dir = ROOT / "contract_review_app" / "legal_rules" / "policy_packs"
        if yaml_dir.exists():
            yaml_files = [
                p.relative_to(yaml_dir).as_posix()
                for p in yaml_dir.rglob("*.yml")
            ] + [
                p.relative_to(yaml_dir).as_posix()
                for p in yaml_dir.rglob("*.yaml")
            ]
            yaml_files = sorted({*yaml_files})
            info["yaml"] = {"count": len(yaml_files), "samples": yaml_files[:8]}
    except Exception:
        info["error"] = traceback.format_exc()
    return info


def gather_addin() -> Dict[str, Any]:
    info: Dict[str, Any] = {}
    try:
        addin_dir = ROOT / "word_addin_dev"
        if addin_dir.exists():
            manifest = next(addin_dir.glob("**/manifest*.xml"), None)
            taskpane = next(addin_dir.glob("**/taskpane*.*"), None)
            cert = next(addin_dir.glob("**/*.pem"), None)
            info["manifest"] = str(manifest.relative_to(ROOT)) if manifest else None
            info["taskpane"] = str(taskpane.relative_to(ROOT)) if taskpane else None
            info["cert"] = str(cert.relative_to(ROOT)) if cert else None
    except Exception:
        info["error"] = traceback.format_exc()
    return info


<<<<<<< HEAD
def gather_smoke() -> Dict[str, Any]:
    """Optionally run a small pytest subset and record a summary."""
    info: Dict[str, Any] = {"enabled": False, "passed": 0, "failed": 0, "skipped": 0}
    if os.getenv("DOCTOR_SMOKE_ACTIVE") == "1":
        return info
    if os.getenv("DOCTOR_RUN_SMOKE") != "1":
        return info
    info["enabled"] = True
    try:
        env = os.environ.copy()
        env.pop("DOCTOR_RUN_SMOKE", None)
        env["DOCTOR_SMOKE_ACTIVE"] = "1"
        cmd = [sys.executable, "-m", "pytest", "-q", "tests/codex"]
        res = subprocess.run(cmd, capture_output=True, text=True, check=False, env=env)
        output = res.stdout + "\n" + res.stderr
        clean = re.sub(r"\x1b\[[0-9;]*m", "", output)
        mp = re.search(r"(\d+) passed", clean)
        mf = re.search(r"(\d+) failed", clean)
        ms = re.search(r"(\d+) skipped", clean)
        if mp or mf or ms:
            if mp:
                info["passed"] = int(mp.group(1))
            if mf:
                info["failed"] = int(mf.group(1))
            if ms:
                info["skipped"] = int(ms.group(1))
        else:
            progress = re.search(r"([\.FEsx]+)\s*\[", clean)
            if progress:
                p = progress.group(1)
                info["passed"] = p.count(".")
                info["failed"] = p.count("F") + p.count("E")
                info["skipped"] = p.count("s")
    except Exception:
        info["error"] = traceback.format_exc()
=======
def _probe_runtime(client: Any, path: str) -> Dict[str, Any]:
    start = time.perf_counter()
    resp = client.get(path)
    ms = (time.perf_counter() - start) * 1000.0
    return {"status": resp.status_code, "ms": ms}


def gather_runtime() -> Dict[str, Any]:
    info: Dict[str, Any] = {}
    try:
        from contract_review_app.api.app import app  # type: ignore
        from starlette.testclient import TestClient

        client = TestClient(app)
        for name, path in [("health", "/health"), ("openapi", "/openapi.json")]:
            try:
                info[name] = _probe_runtime(client, path)
            except Exception:
                info[name] = {"status": None, "error": traceback.format_exc()}
    except Exception:
        err = traceback.format_exc()
        info["health"] = {"status": None, "error": err}
        info["openapi"] = {"status": None, "error": err}
>>>>>>> 8ecca123
    return info


def gather_inventory() -> Dict[str, Any]:
    counts = {"py": 0, "js": 0}
    for root, dirs, files in os.walk(ROOT):
        dirs[:] = [d for d in dirs if d not in IGNORED_DIRS]
        for f in files:
            if f.endswith(".py"):
                counts["py"] += 1
            elif f.endswith(".js"):
                counts["js"] += 1
    return {"files": counts, "ignored_dirs": sorted(IGNORED_DIRS)}


def _has_mypy_config(root: Path) -> bool:
    config_files = ["mypy.ini", ".mypy.ini", "setup.cfg", "pyproject.toml"]
    for name in config_files:
        p = root / name
        if not p.exists():
            continue
        if name == "setup.cfg":
            try:
                text = p.read_text(encoding="utf-8")
            except Exception:
                continue
            if "[mypy" in text:
                return True
        elif name == "pyproject.toml":
            try:
                text = p.read_text(encoding="utf-8")
            except Exception:
                continue
            if "[tool.mypy]" in text:
                return True
        else:
            return True
    return False


def gather_quality() -> Dict[str, Any]:
    info: Dict[str, Any] = {"ruff": {}, "mypy": {}}
    try:
        res = subprocess.run(
            ["ruff", "check", ".", "--quiet", "--exit-zero", "--statistics"],
            capture_output=True,
            text=True,
            cwd=str(ROOT),
            check=False,
        )
        total = 0
        for line in res.stdout.splitlines():
            m = re.match(r"\s*(\d+)", line)
            if m:
                total += int(m.group(1))
        info["ruff"] = {"status": "ok", "issues_total": total}
    except Exception:
        info["ruff"] = {
            "status": "error",
            "issues_total": None,
            "error": traceback.format_exc(),
        }

    if _has_mypy_config(ROOT):
        try:
            res = subprocess.run(
                [
                    "mypy",
                    ".",
                    "--hide-error-context",
                    "--no-error-summary",
                ],
                capture_output=True,
                text=True,
                cwd=str(ROOT),
                check=False,
            )
            output = (res.stdout + "\n" + res.stderr).splitlines()
            errors = sum(1 for line in output if "error:" in line)
            status = "ok" if res.returncode in (0, 1) else "error"
            info["mypy"] = {"status": status, "errors_total": errors}
        except Exception:
            info["mypy"] = {
                "status": "error",
                "errors_total": None,
                "error": traceback.format_exc(),
            }
    else:
        info["mypy"] = {"status": "skipped", "errors_total": 0}
    return info


def generate_report() -> Dict[str, Any]:
    data: Dict[str, Any] = {}
    data["env"] = gather_env()
    data["git"] = gather_git()
    backend = gather_backend()
    data["backend"] = backend
    data["llm"] = gather_llm(backend)
    data["service"] = gather_service()
    data["api"] = gather_api()
    data["rules"] = gather_rules()
    data["addin"] = gather_addin()
    data["runtime"] = gather_runtime()
    data["inventory"] = gather_inventory()
<<<<<<< HEAD
    data["smoke"] = gather_smoke()
=======
    data["quality"] = gather_quality()
>>>>>>> 8ecca123
    return data


def main(argv: List[str] | None = None) -> int:
    parser = argparse.ArgumentParser(description="Collect project diagnostics")
    parser.add_argument("--out", required=True, help="Output directory for the report")
    parser.add_argument("--json", action="store_true", help="Write JSON report")
    parser.add_argument("--html", action="store_true", help="Write HTML report")
    args = parser.parse_args(argv)

    out_dir = Path(args.out)
    out_dir.mkdir(parents=True, exist_ok=True)
    data = generate_report()

    if args.json:
        (out_dir / "analysis.json").write_text(
            json.dumps(data, indent=2, ensure_ascii=False), encoding="utf-8"
        )
    if args.html:
        html = "<html><body><pre>" + json.dumps(data, indent=2, ensure_ascii=False) + "</pre></body></html>"
        (out_dir / "analysis.html").write_text(html, encoding="utf-8")
    return 0


if __name__ == "__main__":  # pragma: no cover
    raise SystemExit(main())<|MERGE_RESOLUTION|>--- conflicted
+++ resolved
@@ -1,14 +1,7 @@
-#!/usr/bin/env python3
-"""Project diagnostics helper.
-
-Collects environment and application information and writes a JSON/HTML
-report. The script is intentionally defensive: any import errors are captured
-and recorded in the output so the script itself exits successfully.
-"""
-from __future__ import annotations
-
 #!/usr/bin/env python3
 """Collect a diagnostic snapshot of the project environment."""
+
+from __future__ import annotations
 
 import argparse
 import inspect
@@ -16,7 +9,6 @@
 import os
 import subprocess
 import sys
-import re
 import traceback
 import time
 import re
@@ -40,7 +32,7 @@
 
 def _run_cmd(cmd: List[str]) -> str:
     try:
-        res = subprocess.run(cmd, capture_output=True, text=True, check=False)
+        res = subprocess.run(cmd, capture_output=True, text=True, check=False, cwd=str(ROOT))
         return res.stdout.strip()
     except Exception:
         return traceback.format_exc()
@@ -53,7 +45,11 @@
         "pythonpath": os.getenv("PYTHONPATH", ""),
     }
     try:
-        info["pip_freeze"] = _run_cmd([sys.executable, "-m", "pip", "freeze"]).splitlines()
+        out = subprocess.run(
+            [sys.executable, "-m", "pip", "freeze"],
+            capture_output=True, text=True, check=False, cwd=str(ROOT)
+        )
+        info["pip_freeze"] = out.stdout.splitlines()
     except Exception:
         info["pip_freeze_error"] = traceback.format_exc()
     return info
@@ -89,12 +85,7 @@
             except Exception:
                 pass
             for m in methods:
-                info["endpoints"].append({
-                    "method": m,
-                    "path": path,
-                    "file": file,
-                    "lineno": lineno,
-                })
+                info["endpoints"].append({"method": m, "path": path, "file": file, "lineno": lineno})
     except Exception:
         info["error"] = traceback.format_exc()
     return info
@@ -110,19 +101,12 @@
             timeout_s = int(timeout_raw) if timeout_raw else 5
         except ValueError:
             timeout_s = 5
+
         mode_is_mock = (not provider and not model) or provider == "mock" or model == "mock"
         if not provider and not model:
-            provider = "mock"
-            model = "mock"
-            timeout_s = 5
-        info.update(
-            {
-                "provider": provider,
-                "model": model,
-                "timeout_s": timeout_s,
-                "mode_is_mock": mode_is_mock,
-            }
-        )
+            provider, model, timeout_s = "mock", "mock", 5
+
+        info.update({"provider": provider, "model": model, "timeout_s": timeout_s, "node_is_mock": mode_is_mock})
 
         clients_dir = ROOT / "contract_review_app" / "gpt" / "clients"
         providers: List[str] = []
@@ -130,6 +114,7 @@
             for p in clients_dir.glob("*_client.py"):
                 providers.append(p.stem.replace("_client", ""))
         info["providers_detected"] = sorted(providers)
+
         info["has_draft_endpoint"] = any(
             e.get("path", "").endswith("draft") and e.get("method") == "POST"
             for e in backend.get("endpoints", [])
@@ -143,13 +128,7 @@
     info: Dict[str, Any] = {"exports": {}}
     try:
         import contract_review_app.gpt.service as svc  # type: ignore
-
-        names = [
-            "LLMService",
-            "load_llm_config",
-            "ProviderTimeoutError",
-            "ProviderConfigError",
-        ]
+        names = ["LLMService", "load_llm_config", "ProviderTimeoutError", "ProviderConfigError"]
         info["exports"] = {name: hasattr(svc, name) for name in names}
     except Exception:
         info["error"] = traceback.format_exc()
@@ -160,7 +139,6 @@
     info: Dict[str, Any] = {}
     try:
         import contract_review_app.api.app as app_mod  # type: ignore
-
         info["has__analyze_document"] = hasattr(app_mod, "_analyze_document")
     except Exception:
         info["error"] = traceback.format_exc()
@@ -168,28 +146,18 @@
 
 
 def gather_rules() -> Dict[str, Any]:
-    """Collect statistics about available rule handlers and policy packs."""
-    info: Dict[str, Any] = {
-        "python": {"count": 0, "samples": []},
-        "yaml": {"count": 0, "samples": []},
-    }
-    try:
-        # The registry re-export includes both canonical rule names and aliases.
+    info: Dict[str, Any] = {"python": {"count": 0, "samples": []}, "yaml": {"count": 0, "samples": []}}
+    try:
         from contract_review_app.legal_rules.rules import registry  # type: ignore
-
-        rule_keys = sorted(registry.keys())
-        info["python"] = {"count": len(rule_keys), "samples": rule_keys[:8]}
+        keys = sorted(registry.keys())
+        info["python"] = {"count": len(keys), "samples": keys[:8]}
 
         yaml_dir = ROOT / "contract_review_app" / "legal_rules" / "policy_packs"
         if yaml_dir.exists():
-            yaml_files = [
-                p.relative_to(yaml_dir).as_posix()
-                for p in yaml_dir.rglob("*.yml")
-            ] + [
-                p.relative_to(yaml_dir).as_posix()
-                for p in yaml_dir.rglob("*.yaml")
+            yaml_files = [p.relative_to(yaml_dir).as_posix() for p in yaml_dir.rglob("*.yml")] + [
+                p.relative_to(yaml_dir).as_posix() for p in yaml_dir.rglob("*.yaml")
             ]
-            yaml_files = sorted({*yaml_files})
+            yaml_files = sorted(set(yaml_files))
             info["yaml"] = {"count": len(yaml_files), "samples": yaml_files[:8]}
     except Exception:
         info["error"] = traceback.format_exc()
@@ -212,48 +180,11 @@
     return info
 
 
-<<<<<<< HEAD
-def gather_smoke() -> Dict[str, Any]:
-    """Optionally run a small pytest subset and record a summary."""
-    info: Dict[str, Any] = {"enabled": False, "passed": 0, "failed": 0, "skipped": 0}
-    if os.getenv("DOCTOR_SMOKE_ACTIVE") == "1":
-        return info
-    if os.getenv("DOCTOR_RUN_SMOKE") != "1":
-        return info
-    info["enabled"] = True
-    try:
-        env = os.environ.copy()
-        env.pop("DOCTOR_RUN_SMOKE", None)
-        env["DOCTOR_SMOKE_ACTIVE"] = "1"
-        cmd = [sys.executable, "-m", "pytest", "-q", "tests/codex"]
-        res = subprocess.run(cmd, capture_output=True, text=True, check=False, env=env)
-        output = res.stdout + "\n" + res.stderr
-        clean = re.sub(r"\x1b\[[0-9;]*m", "", output)
-        mp = re.search(r"(\d+) passed", clean)
-        mf = re.search(r"(\d+) failed", clean)
-        ms = re.search(r"(\d+) skipped", clean)
-        if mp or mf or ms:
-            if mp:
-                info["passed"] = int(mp.group(1))
-            if mf:
-                info["failed"] = int(mf.group(1))
-            if ms:
-                info["skipped"] = int(ms.group(1))
-        else:
-            progress = re.search(r"([\.FEsx]+)\s*\[", clean)
-            if progress:
-                p = progress.group(1)
-                info["passed"] = p.count(".")
-                info["failed"] = p.count("F") + p.count("E")
-                info["skipped"] = p.count("s")
-    except Exception:
-        info["error"] = traceback.format_exc()
-=======
 def _probe_runtime(client: Any, path: str) -> Dict[str, Any]:
     start = time.perf_counter()
     resp = client.get(path)
     ms = (time.perf_counter() - start) * 1000.0
-    return {"status": resp.status_code, "ms": ms}
+    return {"status": resp.status_code, "latency_ms": int(ms)}
 
 
 def gather_runtime() -> Dict[str, Any]:
@@ -272,7 +203,106 @@
         err = traceback.format_exc()
         info["health"] = {"status": None, "error": err}
         info["openapi"] = {"status": None, "error": err}
->>>>>>> 8ecca123
+    return info
+
+
+def _has_mypy_config(root: Path) -> bool:
+    cfgs = ["mypy.ini", ".mypy.ini", "setup.cfg", "pyproject.toml"]
+    for name in cfgs:
+        p = root / name
+        if not p.exists():
+            continue
+        if name == "setup.cfg":
+            try:
+                if "[mypy" in p.read_text(encoding="utf-8"):
+                    return True
+            except Exception:
+                continue
+        elif name == "pyproject.toml":
+            try:
+                if "[tool.mypy]" in p.read_text(encoding="utf-8"):
+                    return True
+            except Exception:
+                continue
+        else:
+            return True
+    return False
+
+
+def gather_quality() -> Dict[str, Any]:
+    info: Dict[str, Any] = {"ruff": {}, "mypy": {}}
+    try:
+        res = subprocess.run(
+            [sys.executable, "-m", "ruff", "check", str(ROOT), "--format", "json", "--quiet"],
+            capture_output=True,
+            text=True,
+            cwd=str(ROOT),
+            check=False,
+        )
+        if res.returncode not in (0, 1):
+            info["ruff"] = {"status": "error", "issues_total": None, "error": res.stderr.strip()}
+        else:
+            issues = json.loads(res.stdout or "[]")
+            info["ruff"] = {"status": "ok", "issues_total": len(issues)}
+    except Exception:
+        info["ruff"] = {"status": "error", "issues_total": None, "error": traceback.format_exc()}
+
+    if _has_mypy_config(ROOT):
+        try:
+            res = subprocess.run(
+                [sys.executable, "-m", "mypy", "contract_review_app"],
+                capture_output=True,
+                text=True,
+                cwd=str(ROOT),
+                check=False,
+            )
+            out = res.stdout + "\n" + res.stderr
+            m = re.search(r"Found\s+(\d+)\s+error", out)
+            total = int(m.group(1)) if m else 0
+            status = "ok" if res.returncode in (0, 1) else "error"
+            info["mypy"] = {"status": status, "errors_total": total}
+        except Exception:
+            info["mypy"] = {"status": "error", "errors_total": None, "error": traceback.format_exc()}
+    else:
+        info["mypy"] = {"status": "skipped", "errors_total": 0}
+    return info
+
+
+def gather_smoke() -> Dict[str, Any]:
+    """Optionally run a small pytest subset and record a summary."""
+    info: Dict[str, Any] = {"enabled": False, "passed": 0, "failed": 0, "skipped": 0}
+    # щоб не запускати себе рекурсивно
+    if os.getenv("DOCTOR_SMOKE_ACTIVE") == "1":
+        return info
+    if os.getenv("DOCTOR_RUN_SMOKE") != "1":
+        return info
+    info["enabled"] = True
+    try:
+        env = os.environ.copy()
+        env.pop("DOCTOR_RUN_SMOKE", None)
+        env["DOCTOR_SMOKE_ACTIVE"] = "1"
+        cmd = [sys.executable, "-m", "pytest", "-q", "tests/codex"]
+        res = subprocess.run(cmd, capture_output=True, text=True, check=False, cwd=str(ROOT), env=env)
+        clean = re.sub(r"\x1b\[[0-9;]*m", "", res.stdout + "\n" + res.stderr)
+        mp = re.search(r"(\d+)\s+passed", clean)
+        mf = re.search(r"(\d+)\s+failed", clean)
+        ms = re.search(r"(\d+)\s+skipped", clean)
+        if mp:
+            info["passed"] = int(mp.group(1))
+        if mf:
+            info["failed"] = int(mf.group(1))
+        if ms:
+            info["skipped"] = int(ms.group(1))
+        if not (mp or mf or ms):
+            # fallback: за прогрес-рядком
+            prog = re.search(r"([\.FEsx]+)\s*\[", clean or "")
+            if prog:
+                p = prog.group(1)
+                info["passed"] = p.count(".")
+                info["failed"] = p.count("F") + p.count("E")
+                info["skipped"] = p.count("s")
+    except Exception:
+        info["error"] = traceback.format_exc()
     return info
 
 
@@ -286,83 +316,6 @@
             elif f.endswith(".js"):
                 counts["js"] += 1
     return {"files": counts, "ignored_dirs": sorted(IGNORED_DIRS)}
-
-
-def _has_mypy_config(root: Path) -> bool:
-    config_files = ["mypy.ini", ".mypy.ini", "setup.cfg", "pyproject.toml"]
-    for name in config_files:
-        p = root / name
-        if not p.exists():
-            continue
-        if name == "setup.cfg":
-            try:
-                text = p.read_text(encoding="utf-8")
-            except Exception:
-                continue
-            if "[mypy" in text:
-                return True
-        elif name == "pyproject.toml":
-            try:
-                text = p.read_text(encoding="utf-8")
-            except Exception:
-                continue
-            if "[tool.mypy]" in text:
-                return True
-        else:
-            return True
-    return False
-
-
-def gather_quality() -> Dict[str, Any]:
-    info: Dict[str, Any] = {"ruff": {}, "mypy": {}}
-    try:
-        res = subprocess.run(
-            ["ruff", "check", ".", "--quiet", "--exit-zero", "--statistics"],
-            capture_output=True,
-            text=True,
-            cwd=str(ROOT),
-            check=False,
-        )
-        total = 0
-        for line in res.stdout.splitlines():
-            m = re.match(r"\s*(\d+)", line)
-            if m:
-                total += int(m.group(1))
-        info["ruff"] = {"status": "ok", "issues_total": total}
-    except Exception:
-        info["ruff"] = {
-            "status": "error",
-            "issues_total": None,
-            "error": traceback.format_exc(),
-        }
-
-    if _has_mypy_config(ROOT):
-        try:
-            res = subprocess.run(
-                [
-                    "mypy",
-                    ".",
-                    "--hide-error-context",
-                    "--no-error-summary",
-                ],
-                capture_output=True,
-                text=True,
-                cwd=str(ROOT),
-                check=False,
-            )
-            output = (res.stdout + "\n" + res.stderr).splitlines()
-            errors = sum(1 for line in output if "error:" in line)
-            status = "ok" if res.returncode in (0, 1) else "error"
-            info["mypy"] = {"status": status, "errors_total": errors}
-        except Exception:
-            info["mypy"] = {
-                "status": "error",
-                "errors_total": None,
-                "error": traceback.format_exc(),
-            }
-    else:
-        info["mypy"] = {"status": "skipped", "errors_total": 0}
-    return info
 
 
 def generate_report() -> Dict[str, Any]:
@@ -376,13 +329,10 @@
     data["api"] = gather_api()
     data["rules"] = gather_rules()
     data["addin"] = gather_addin()
-    data["runtime"] = gather_runtime()
+    data["runtime_checks"] = gather_runtime()
     data["inventory"] = gather_inventory()
-<<<<<<< HEAD
+    data["quality"] = gather_quality()
     data["smoke"] = gather_smoke()
-=======
-    data["quality"] = gather_quality()
->>>>>>> 8ecca123
     return data
 
 
@@ -398,9 +348,7 @@
     data = generate_report()
 
     if args.json:
-        (out_dir / "analysis.json").write_text(
-            json.dumps(data, indent=2, ensure_ascii=False), encoding="utf-8"
-        )
+        (out_dir / "analysis.json").write_text(json.dumps(data, indent=2, ensure_ascii=False), encoding="utf-8")
     if args.html:
         html = "<html><body><pre>" + json.dumps(data, indent=2, ensure_ascii=False) + "</pre></body></html>"
         (out_dir / "analysis.html").write_text(html, encoding="utf-8")
