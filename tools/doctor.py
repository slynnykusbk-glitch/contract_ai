#!/usr/bin/env python3
"""Collect a diagnostic snapshot of the project environment."""

from __future__ import annotations

import argparse
import inspect
import json
import os
import subprocess
import sys
import traceback
import time
import re
from pathlib import Path
from typing import Any, Dict, List

ROOT = Path(__file__).resolve().parents[1]
sys.path.insert(0, str(ROOT))

ENV_VARS = [
    "LLM_PROVIDER",
    "LLM_MODEL",
    "LLM_TIMEOUT",
    "OPENAI_API_KEY",
    "ANTHROPIC_API_KEY",
    "OPENROUTER_API_KEY",
    "AI_PROVIDER",
]
IGNORED_DIRS = {".git", "node_modules", "__pycache__", ".venv", "dist", "build"}


def _run_cmd(cmd: List[str]) -> str:
    try:
        res = subprocess.run(cmd, capture_output=True, text=True, check=False, cwd=str(ROOT))
        return res.stdout.strip()
    except Exception:
        return traceback.format_exc()


def gather_env() -> Dict[str, Any]:
    info: Dict[str, Any] = {
        "python": sys.version,
        "env": {k: os.getenv(k) for k in ENV_VARS},
        "pythonpath": os.getenv("PYTHONPATH", ""),
    }
    try:
        out = subprocess.run(
            [sys.executable, "-m", "pip", "freeze"],
            capture_output=True, text=True, check=False, cwd=str(ROOT)
        )
        info["pip_freeze"] = out.stdout.splitlines()
    except Exception:
        info["pip_freeze_error"] = traceback.format_exc()
    return info


def gather_git() -> Dict[str, Any]:
    info: Dict[str, Any] = {}
    try:
        info["branch"] = _run_cmd(["git", "rev-parse", "--abbrev-ref", "HEAD"])
        info["head"] = _run_cmd(["git", "rev-parse", "HEAD"])
        info["status"] = _run_cmd(["git", "status", "-sb"])
    except Exception:
        info["error"] = traceback.format_exc()
    return info


def gather_backend() -> Dict[str, Any]:
    info: Dict[str, Any] = {"endpoints": []}
    try:
        from contract_review_app.api.app import app  # type: ignore

        for route in getattr(app, "routes", []):
            methods = getattr(route, "methods", set())
            path = getattr(route, "path", "")
            endpoint = getattr(route, "endpoint", None)
            if not methods or not path or endpoint is None:
                continue
            file = None
            lineno = None
            try:
                file = inspect.getsourcefile(endpoint)
                _, lineno = inspect.getsourcelines(endpoint)
            except Exception:
                pass
            for m in methods:
                info["endpoints"].append({"method": m, "path": path, "file": file, "lineno": lineno})
    except Exception:
        info["error"] = traceback.format_exc()
    return info


def gather_llm(backend: Dict[str, Any]) -> Dict[str, Any]:
    info: Dict[str, Any] = {}
    try:
        provider = os.getenv("LLM_PROVIDER", "")
        model = os.getenv("LLM_MODEL", "")
        timeout_raw = os.getenv("LLM_TIMEOUT", "")
        try:
            timeout_s = int(timeout_raw) if timeout_raw else 5
        except ValueError:
            timeout_s = 5

        mode_is_mock = (not provider and not model) or provider == "mock" or model == "mock"
        if not provider and not model:
            provider, model, timeout_s = "mock", "mock", 5

        info.update({"provider": provider, "model": model, "timeout_s": timeout_s, "node_is_mock": mode_is_mock})

        clients_dir = ROOT / "contract_review_app" / "gpt" / "clients"
        providers: List[str] = []
        if clients_dir.exists():
            for p in clients_dir.glob("*_client.py"):
                providers.append(p.stem.replace("_client", ""))
        info["providers_detected"] = sorted(providers)

        info["has_draft_endpoint"] = any(
            e.get("path", "").endswith("draft") and e.get("method") == "POST"
            for e in backend.get("endpoints", [])
        )
    except Exception:
        info["error"] = traceback.format_exc()
    return info


def gather_service() -> Dict[str, Any]:
    info: Dict[str, Any] = {"exports": {}}
    try:
        import contract_review_app.gpt.service as svc  # type: ignore
        names = ["LLMService", "load_llm_config", "ProviderTimeoutError", "ProviderConfigError"]
        info["exports"] = {name: hasattr(svc, name) for name in names}
    except Exception:
        info["error"] = traceback.format_exc()
    return info


def gather_api() -> Dict[str, Any]:
    info: Dict[str, Any] = {}
    try:
        import contract_review_app.api.app as app_mod  # type: ignore
        info["has__analyze_document"] = hasattr(app_mod, "_analyze_document")
    except Exception:
        info["error"] = traceback.format_exc()
    return info


def gather_rules() -> Dict[str, Any]:
    info: Dict[str, Any] = {"python": {"count": 0, "samples": []}, "yaml": {"count": 0, "samples": []}}
    try:
        from contract_review_app.legal_rules.rules import registry  # type: ignore
        keys = sorted(registry.keys())
        info["python"] = {"count": len(keys), "samples": keys[:8]}

        yaml_dir = ROOT / "contract_review_app" / "legal_rules" / "policy_packs"
        if yaml_dir.exists():
            yaml_files = [p.relative_to(yaml_dir).as_posix() for p in yaml_dir.rglob("*.yml")] + [
                p.relative_to(yaml_dir).as_posix() for p in yaml_dir.rglob("*.yaml")
            ]
            yaml_files = sorted(set(yaml_files))
            info["yaml"] = {"count": len(yaml_files), "samples": yaml_files[:8]}
    except Exception:
        info["error"] = traceback.format_exc()
    return info


def gather_addin() -> Dict[str, Any]:
    info: Dict[str, Any] = {}
    try:
        addin_dir = ROOT / "word_addin_dev"
        if addin_dir.exists():
            manifest = next(addin_dir.glob("**/manifest*.xml"), None)
            taskpane = next(addin_dir.glob("**/taskpane*.*"), None)
            cert = next(addin_dir.glob("**/*.pem"), None)
            info["manifest"] = str(manifest.relative_to(ROOT)) if manifest else None
            info["taskpane"] = str(taskpane.relative_to(ROOT)) if taskpane else None
            info["cert"] = str(cert.relative_to(ROOT)) if cert else None
    except Exception:
        info["error"] = traceback.format_exc()
    return info


def _probe_runtime(client: Any, path: str) -> Dict[str, Any]:
    start = time.perf_counter()
    resp = client.get(path)
    ms = (time.perf_counter() - start) * 1000.0
    return {"status": resp.status_code, "latency_ms": int(ms)}


def gather_runtime() -> Dict[str, Any]:
    info: Dict[str, Any] = {}
    try:
        from contract_review_app.api.app import app  # type: ignore
        from starlette.testclient import TestClient

        client = TestClient(app)
        for name, path in [("health", "/health"), ("openapi", "/openapi.json")]:
            try:
                info[name] = _probe_runtime(client, path)
            except Exception:
                info[name] = {"status": None, "error": traceback.format_exc()}
    except Exception:
        err = traceback.format_exc()
        info["health"] = {"status": None, "error": err}
        info["openapi"] = {"status": None, "error": err}
    return info


def _has_mypy_config(root: Path) -> bool:
    cfgs = ["mypy.ini", ".mypy.ini", "setup.cfg", "pyproject.toml"]
    for name in cfgs:
        p = root / name
        if not p.exists():
            continue
        if name == "setup.cfg":
            try:
                if "[mypy" in p.read_text(encoding="utf-8"):
                    return True
            except Exception:
                continue
        elif name == "pyproject.toml":
            try:
                if "[tool.mypy]" in p.read_text(encoding="utf-8"):
                    return True
            except Exception:
                continue
        else:
            return True
    return False


def gather_quality() -> Dict[str, Any]:
    info: Dict[str, Any] = {"ruff": {}, "mypy": {}}
    try:
        res = subprocess.run(
            [sys.executable, "-m", "ruff", "check", str(ROOT), "--format", "json", "--quiet"],
            capture_output=True,
            text=True,
            cwd=str(ROOT),
            check=False,
        )
        if res.returncode not in (0, 1):
            info["ruff"] = {"status": "error", "issues_total": None, "error": res.stderr.strip()}
        else:
            issues = json.loads(res.stdout or "[]")
            info["ruff"] = {"status": "ok", "issues_total": len(issues)}
    except Exception:
        info["ruff"] = {"status": "error", "issues_total": None, "error": traceback.format_exc()}

    if _has_mypy_config(ROOT):
        try:
            res = subprocess.run(
                [sys.executable, "-m", "mypy", "contract_review_app"],
                capture_output=True,
                text=True,
                cwd=str(ROOT),
                check=False,
            )
            out = res.stdout + "\n" + res.stderr
            m = re.search(r"Found\s+(\d+)\s+error", out)
            total = int(m.group(1)) if m else 0
            status = "ok" if res.returncode in (0, 1) else "error"
            info["mypy"] = {"status": status, "errors_total": total}
        except Exception:
            info["mypy"] = {"status": "error", "errors_total": None, "error": traceback.format_exc()}
    else:
        info["mypy"] = {"status": "skipped", "errors_total": 0}
    return info


def gather_smoke() -> Dict[str, Any]:
    """Optionally run a small pytest subset and record a summary."""
    info: Dict[str, Any] = {"enabled": False, "passed": 0, "failed": 0, "skipped": 0}
    # щоб не запускати себе рекурсивно
    if os.getenv("DOCTOR_SMOKE_ACTIVE") == "1":
        return info
    if os.getenv("DOCTOR_RUN_SMOKE") != "1":
        return info
    info["enabled"] = True
    try:
        env = os.environ.copy()
        env.pop("DOCTOR_RUN_SMOKE", None)
        env["DOCTOR_SMOKE_ACTIVE"] = "1"
        cmd = [sys.executable, "-m", "pytest", "-q", "tests/codex"]
        res = subprocess.run(cmd, capture_output=True, text=True, check=False, cwd=str(ROOT), env=env)
        clean = re.sub(r"\x1b\[[0-9;]*m", "", res.stdout + "\n" + res.stderr)
        mp = re.search(r"(\d+)\s+passed", clean)
        mf = re.search(r"(\d+)\s+failed", clean)
        ms = re.search(r"(\d+)\s+skipped", clean)
        if mp:
            info["passed"] = int(mp.group(1))
        if mf:
            info["failed"] = int(mf.group(1))
        if ms:
            info["skipped"] = int(ms.group(1))
        if not (mp or mf or ms):
            # fallback: за прогрес-рядком
            prog = re.search(r"([\.FEsx]+)\s*\[", clean or "")
            if prog:
                p = prog.group(1)
                info["passed"] = p.count(".")
                info["failed"] = p.count("F") + p.count("E")
                info["skipped"] = p.count("s")
    except Exception:
        info["error"] = traceback.format_exc()
    return info


def gather_inventory() -> Dict[str, Any]:
    counts = {"py": 0, "js": 0}
    for root, dirs, files in os.walk(ROOT):
        dirs[:] = [d for d in dirs if d not in IGNORED_DIRS]
        for f in files:
            if f.endswith(".py"):
                counts["py"] += 1
            elif f.endswith(".js"):
                counts["js"] += 1
    return {"files": counts, "ignored_dirs": sorted(IGNORED_DIRS)}


def gather_repo() -> Dict[str, Any]:
    info: Dict[str, Any] = {}
    try:
        files = _run_cmd(["git", "ls-files"]).splitlines()
        tracked_pyc = [f for f in files if f.endswith(".pyc")]
        info["tracked_pyc"] = len(tracked_pyc)
        info["suggestions"] = [
            "Add __pycache__/ and *.pyc to .gitignore",
            "To purge cached: git rm -r --cached **/__pycache__ *.pyc && git commit -m 'purge pyc'",
        ]
    except Exception:
        info["error"] = traceback.format_exc()
    return info


def generate_report() -> Dict[str, Any]:
    data: Dict[str, Any] = {}
    data["env"] = gather_env()
    data["git"] = gather_git()
    backend = gather_backend()
    data["backend"] = backend
    data["llm"] = gather_llm(backend)
    data["service"] = gather_service()
    data["api"] = gather_api()
    data["rules"] = gather_rules()
    data["addin"] = gather_addin()
    data["runtime_checks"] = gather_runtime()
    data["inventory"] = gather_inventory()
<<<<<<< HEAD
    data["repo"] = gather_repo()
=======
    data["quality"] = gather_quality()
    data["smoke"] = gather_smoke()
>>>>>>> ade7a24f
    return data


def main(argv: List[str] | None = None) -> int:
    parser = argparse.ArgumentParser(description="Collect project diagnostics")
    parser.add_argument("--out", required=True, help="Output directory for the report")
    parser.add_argument("--json", action="store_true", help="Write JSON report")
    parser.add_argument("--html", action="store_true", help="Write HTML report")
    args = parser.parse_args(argv)

    out_dir = Path(args.out)
    out_dir.mkdir(parents=True, exist_ok=True)
    data = generate_report()

    if args.json:
        (out_dir / "analysis.json").write_text(json.dumps(data, indent=2, ensure_ascii=False), encoding="utf-8")
    if args.html:
        html = "<html><body><pre>" + json.dumps(data, indent=2, ensure_ascii=False) + "</pre></body></html>"
        (out_dir / "analysis.html").write_text(html, encoding="utf-8")
    return 0


if __name__ == "__main__":  # pragma: no cover
    raise SystemExit(main())<|MERGE_RESOLUTION|>--- conflicted
+++ resolved
@@ -346,12 +346,9 @@
     data["addin"] = gather_addin()
     data["runtime_checks"] = gather_runtime()
     data["inventory"] = gather_inventory()
-<<<<<<< HEAD
     data["repo"] = gather_repo()
-=======
     data["quality"] = gather_quality()
     data["smoke"] = gather_smoke()
->>>>>>> ade7a24f
     return data
 
 
