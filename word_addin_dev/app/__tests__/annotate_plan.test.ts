--- conflicted
+++ resolved
@@ -1,11 +1,8 @@
 import { describe, it, expect, beforeEach } from 'vitest';
 import type { AnalyzeFinding } from '../assets/api-client';
-<<<<<<< HEAD
 import { annotate, MAX_ANNOTATE_OPS } from '../assets/annotate';
 import { findAnchors } from '../assets/anchors';
-=======
-import { planAnnotations } from '../assets/annotate';
->>>>>>> 409fe5d8
+
 
 describe('annotate scheduler', () => {
   beforeEach(() => {
