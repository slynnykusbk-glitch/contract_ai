import { describe, it, expect, vi } from 'vitest'

;(globalThis as any).window = globalThis
;(globalThis as any).document = { readyState: 'complete', addEventListener: vi.fn() }
;(globalThis as any).Office = { onReady: vi.fn() }

vi.mock('../assets/pending.ts', async () => {
  const actual = await vi.importActual('../assets/pending.ts')
  return { ...actual, withBusy: async (fn: any) => await fn() }
})

vi.mock('../assets/annotate.ts', async () => {
  const actual = await vi.importActual('../assets/annotate.ts')
<<<<<<< HEAD
  return { ...actual, COMMENT_PREFIX: '[CAI]', safeInsertComment: vi.fn(), fallbackAnnotateWithContentControl: vi.fn() }
=======
  return { ...actual, COMMENT_PREFIX: '[CAI]', safeInsertComment: vi.fn().mockResolvedValue(true) }
>>>>>>> 36f07a87
})

const innerRange: any = {}
innerRange.insertText = vi.fn().mockReturnValue(innerRange)
innerRange.getRange = vi.fn().mockReturnThis()
innerRange.search = vi.fn().mockReturnValue({ items: [innerRange], load: vi.fn() })
const innerCollection = { items: [innerRange], load: vi.fn() }
const fullSearch = vi.fn().mockReturnValue(innerCollection)

vi.mock('../assets/safeBodySearch.ts', () => ({
  safeBodySearch: vi.fn().mockResolvedValue({ items: [{ search: fullSearch }] })
}))


describe('applyOpsTracked long replacements', () => {
  it('clamps snippet before searching full range', async () => {
    const longText = 'x'.repeat(500)
    ;(globalThis as any).__lastAnalyzed = longText

    const run = vi.fn(async (cb: any) => {
      await cb({ document: { body: {} }, sync: vi.fn() })
    })
    ;(globalThis as any).Word = { run }

    const mod = await import('../assets/taskpane.ts')
    await mod.applyOpsTracked([{ start: 0, end: 500, replacement: 'R', context_before: 'a' }])

      expect(fullSearch).toHaveBeenCalledTimes(2)
      expect(fullSearch.mock.calls[0][0]).toBe(longText.slice(0, 240))
      expect(fullSearch.mock.calls[1][0]).toBe(longText.slice(-240))
    })
  })<|MERGE_RESOLUTION|>--- conflicted
+++ resolved
@@ -11,11 +11,8 @@
 
 vi.mock('../assets/annotate.ts', async () => {
   const actual = await vi.importActual('../assets/annotate.ts')
-<<<<<<< HEAD
-  return { ...actual, COMMENT_PREFIX: '[CAI]', safeInsertComment: vi.fn(), fallbackAnnotateWithContentControl: vi.fn() }
-=======
+
   return { ...actual, COMMENT_PREFIX: '[CAI]', safeInsertComment: vi.fn().mockResolvedValue(true) }
->>>>>>> 36f07a87
 })
 
 const innerRange: any = {}
