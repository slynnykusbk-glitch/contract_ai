import { AnalyzeFinding } from "./api-client.ts";
import { dedupeFindings, normalizeText } from "./dedupe.ts";
import { findAnchors } from "./anchors.ts";

/** Utilities for inserting comments into Word with batching and retries. */
export interface CommentItem {
  range: any;
  message: string;
}

export async function safeInsertComment(range: Word.Range, text: string): Promise<boolean> {
  try {
    if (!Office.context.requirements.isSetSupported('WordApi', '1.4')) return false;
  } catch {
    return false;
  }
  const context: any = (range as any).context;
  try {
    const anyDoc = (context?.document as any);
    if (anyDoc?.comments?.["add"]) {
      anyDoc.comments["add"](range, text);
      await context?.sync?.();
      return true;
    }
  } catch (e: any) {
    if (e?.code === 'NotImplemented') return false;
  }
  try {
    (range as any)["insertComment"](text);
    await context?.sync?.();
<<<<<<< HEAD
    return;
  } catch (e) { lastErr = e; }
  try {
    await context?.sync?.();
    const anyDoc = (context?.document as any);
    if (anyDoc?.comments?.["add"]) {
      anyDoc.comments["add"](range, text);
      await context?.sync?.();
      return;
    }
  } catch (e) { lastErr = e; }
  const g: any = globalThis as any;
  console.warn("safeInsertComment failed", lastErr);
  g.logRichError?.(lastErr, "insertComment");
  g.notifyWarn?.("Failed to insert comment");
  throw lastErr;
=======
    return true;
  } catch (e: any) {
    if (e?.code === 'NotImplemented') return false;
    throw e;
  }
>>>>>>> 80bb6c4c
}

/**
 * Insert comments for provided ranges. Operations are batched: ``context.sync``
 * is called after every 20 successful insertions and once at the end. If
 * ``range.insertComment`` throws an error containing ``0xA7210002`` it retries
 * once after rehydrating the range via ``expandTo(context.document.body)``. On
 * second failure the error is logged and the comment is skipped.
 *
 * Returns the number of comments successfully queued for insertion.
 */
export async function insertComments(ctx: any, items: CommentItem[]): Promise<number> {
  let inserted = 0;
  for (const it of items) {
    let r = it.range;
    const msg = it.message;
    try {
      const ok = await safeInsertComment(r, msg);
      if (ok) inserted++;
    } catch (e: any) {
      if (String(e).includes("0xA7210002")) {
        try {
          r = r.expandTo ? r.expandTo(ctx.document.body) : r;
          const ok = await safeInsertComment(r, msg);
          if (ok) inserted++;
        } catch (e2) {
          console.warn("annotate retry failed", e2);
        }
      } else {
        console.warn("annotate error", e);
      }
    }
  }
  return inserted;
}

function nthOccurrenceIndex(hay: string, needle: string, startPos?: number): number {
  if (!hay || !needle) return 0;
  let idx = -1, n = 0;
  while ((idx = hay.indexOf(needle, idx + 1)) !== -1 && idx < (startPos ?? hay.length)) n++;
  return n;
}

function isDryRunAnnotateEnabled(): boolean {
  try {
    return !!(document.getElementById("cai-dry-run-annotate") as HTMLInputElement | null)?.checked;
  } catch {
    return false;
  }
}

export const COMMENT_PREFIX = "[CAI]";

function buildLegalComment(f: AnalyzeFinding): string {
  if (!f.rule_id || !f.snippet) {
    console.warn("buildLegalComment: missing required fields", f);
    return "";
  }
  const parts = [f.rule_id];
  if (f.advice) parts.push(f.advice);
  if (f.law_refs?.length) parts.push(f.law_refs.join("; "));
  if (f.norm_quote) parts.push(`"${f.norm_quote}"`);
  if (f.clause_url || f.clause_id) {
    const linkText = f.clause_id ? `Clause ${f.clause_id}` : "Clause";
    if (f.clause_url) parts.push(`${linkText}: ${f.clause_url}`);
    else parts.push(linkText);
  }
  return `${COMMENT_PREFIX} ${parts.join("\n")}`;
}

export interface AnnotationPlan {
  raw: string;
  norm: string;
  occIdx: number;
  msg: string;
  rule_id: string;
  code?: string;
  normalized_fallback: string;
}

export const MAX_ANNOTATE_OPS = 200;

/**
 * Prepare annotate operations from analysis findings without touching Word objects.
 */
export function planAnnotations(findings: AnalyzeFinding[]): AnnotationPlan[] {
  const base = normalizeText((globalThis as any).__lastAnalyzed || "");
  const list = Array.isArray(findings) ? findings : [];
  const deduped = dedupeFindings(list);
  const sorted = deduped
    .slice()
    .sort((a, b) => (a.start ?? Number.POSITIVE_INFINITY) - (b.start ?? Number.POSITIVE_INFINITY));


  const ops: AnnotationPlan[] = [];
  let lastEnd = -1;

  let skipped = 0;
  for (const f of sorted) {
    if (!f || !f.rule_id || !f.snippet || typeof f.start !== "number") {
      skipped++;
      continue;
    }
    const snippet = f.snippet;
    const start = f.start;
    const end = typeof f.end === "number" ? f.end : start + snippet.length;
    if (start < lastEnd) {
      skipped++;
      continue;
    }
    const norm = normalizeText(snippet);
    const occIdx = nthOccurrenceIndex(base, norm, start);
    ops.push({
      raw: snippet,
      norm,
      occIdx,
      msg: buildLegalComment(f),
      rule_id: f.rule_id,
      code: (f as any).code,
      normalized_fallback: normalizeText((f as any).normalized_snippet || "")
    });

    lastEnd = end;
    if (ops.length >= MAX_ANNOTATE_OPS) break;
  }
  const g: any = globalThis as any;
  if (skipped) g.notifyWarn?.(`Skipped ${skipped} overlaps/invalid`);
  if (deduped.length > MAX_ANNOTATE_OPS) g.notifyWarn?.(`Truncated to first ${MAX_ANNOTATE_OPS} findings`);
  g.notifyOk?.(`Will insert: ${ops.length}`);
  return ops;
}

/**
 * Insert comments for provided findings. Builds an annotation plan and anchors
 * each snippet to Word ranges using ``findAnchors``.
 */
export async function annotateFindingsIntoWord(findings: AnalyzeFinding[]): Promise<number> {
  const ops = planAnnotations(findings);
  if (!ops.length) return 0;
  const g: any = globalThis as any;
  return await g.Word?.run?.(async (ctx: any) => {
    const body = ctx.document.body as any;
    const used: { start: number; end: number }[] = [];
    let inserted = 0;
    for (const op of ops) {
      let anchors = await findAnchors(body, op.raw);
      let target: any = anchors[Math.min(op.occIdx, anchors.length - 1)] || null;
      if (!target && op.normalized_fallback && op.normalized_fallback !== op.norm) {
        anchors = await findAnchors(body, op.normalized_fallback);
        target = anchors[Math.min(op.occIdx, anchors.length - 1)] || null;
      }
      if (target) {
        target.load?.(["start", "end"]);
        await ctx.sync();
        const start = target.start ?? 0;
        const end = target.end ?? start;
        if (used.some(r => Math.max(r.start, start) < Math.min(r.end, end))) {
          console.warn("[annotate] overlapping range", { rid: op.rule_id, start, end });
          continue;
        }
        if (isDryRunAnnotateEnabled()) {
          try { target.select(); } catch {}
        } else if (op.msg) {
          const ok = await safeInsertComment(target, op.msg);
          if (!ok) continue;
        }
        used.push({ start, end });
        inserted++;
      } else {
        console.warn("[annotate] no match for snippet", { rid: op.rule_id, snippet: op.raw.slice(0, 120) });
      }
      await ctx.sync();
    }
    return inserted;
  }).catch((e: any) => {
    const gg: any = globalThis as any;
    gg.logRichError?.(e, "annotate");
    console.warn("annotate run fail", e?.code, e?.message, e?.debugInfo);
    return 0;
  });
}<|MERGE_RESOLUTION|>--- conflicted
+++ resolved
@@ -28,7 +28,6 @@
   try {
     (range as any)["insertComment"](text);
     await context?.sync?.();
-<<<<<<< HEAD
     return;
   } catch (e) { lastErr = e; }
   try {
@@ -45,13 +44,7 @@
   g.logRichError?.(lastErr, "insertComment");
   g.notifyWarn?.("Failed to insert comment");
   throw lastErr;
-=======
-    return true;
-  } catch (e: any) {
-    if (e?.code === 'NotImplemented') return false;
-    throw e;
-  }
->>>>>>> 80bb6c4c
+
 }
 
 /**
