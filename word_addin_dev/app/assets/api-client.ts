--- conflicted
+++ resolved
@@ -300,10 +300,7 @@
   return req('/api/summary', { method: 'GET', key: 'summary' });
 }
 
-<<<<<<< HEAD
-export async function apiQaRecheck(document_id: string) {
-  const { resp, json } = await postJSON('/api/qa-recheck', { document_id });
-=======
+
 export async function apiQaRecheck(
   input: { document_id?: string; text?: string; rules?: any } | string,
   rules: any = {},
@@ -317,7 +314,6 @@
   }
   const dict = Array.isArray(rules) ? Object.assign({}, ...rules) : (rules || {});
   const { resp, json } = await postJSON('/api/qa-recheck', { ...payload, rules: dict });
->>>>>>> f6c3b2e6
   const meta = metaFromResponse({ headers: resp.headers, json, status: resp.status });
   try { applyMetaToBadges(meta); } catch {}
   return { ok: resp.ok, json, resp, meta };
