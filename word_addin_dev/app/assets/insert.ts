--- conflicted
+++ resolved
@@ -54,11 +54,8 @@
       lines.push(rat);
     }
     lines.push('schema 1.4 | model gpt-4o-mini | provider azure');
-<<<<<<< HEAD
-    try { await safeInsertComment(range, lines.join('\n')); } catch {}
-=======
+
     try { (doc as any).comments["add"](range, lines.join('\n')); } catch {}
->>>>>>> 2dcd74f2
     await context.sync();
     doc.trackRevisions = prevTrack;
     await context.sync();
