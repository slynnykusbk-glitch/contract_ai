import { applyMetaToBadges, parseFindings as apiParseFindings, AnalyzeFinding, AnalyzeResponse, postRedlines, postJSON, analyze } from "./api-client.ts";
import domSchema from "../panel_dom.schema.json";
import { normalizeText, severityRank } from "./dedupe.ts";
export { normalizeText, dedupeFindings } from "./dedupe.ts";
import { planAnnotations, annotateFindingsIntoWord, AnnotationPlan, COMMENT_PREFIX } from "./annotate.ts";
import { findAnchors } from "./anchors.ts";
<<<<<<< HEAD
<<<<<<< HEAD
import { safeBodySearch } from "./safe-search.ts";
import { insertDraftText } from "./insert.ts";
=======
import { safeBodySearch } from "./safeBodySearch.ts";
>>>>>>> origin/main
=======
import { safeBodySearch } from "./safeBodySearch.ts";
>>>>>>> 256615c4
import {
  getApiKeyFromStore,
  getSchemaFromStore,
  getAddCommentsFlag,
  setAddCommentsFlag,
  setSchemaVersion,
  setApiKey,
} from "./store.ts";
import { supports, logSupportMatrix } from './supports.ts';
import { registerUnloadHandlers, wasUnloaded, resetUnloadFlag, withBusy } from './pending.ts';
import { checkHealth } from './health.ts';
import { runStartupSelftest } from './startup.selftest.ts';

declare const Violins: { initAudio: () => void };

// enable rich debug when OfficeExtension is available
const gg: any = (globalThis as any);
const oe: any = gg.OfficeExtension;
const BUILD_ID = 'build-20250912-195756';
console.log('ContractAI build', BUILD_ID);
let __cfg_timeout: string | null = null;
let __cfg_abort_hidden = '1';
let __cfg_abort_nav = '1';
try {
  __cfg_timeout = localStorage.getItem('cai_timeout_ms:analyze');
  __cfg_abort_hidden = localStorage.getItem('cai_abort_on_hidden') || '1';
  __cfg_abort_nav = localStorage.getItem('cai_abort_on_navigation') || '1';

} catch {}
console.log('[CFG]', { timeout_analyze: __cfg_timeout, abort_on_hidden: __cfg_abort_hidden, abort_on_navigation: __cfg_abort_nav });
if (!BUILD_ID.includes('build-') && typeof document !== 'undefined' && document.addEventListener) {
  document.addEventListener('DOMContentLoaded', () => {
    try {
      const banner = document.createElement('div');
      banner.textContent = 'FATAL: stale bundle';
      banner.style.padding = '12px';
      banner.style.color = '#f66';
      document.body.innerHTML = '';
      document.body.appendChild(banner);
      document.querySelectorAll('button').forEach(btn => {
        (btn as HTMLButtonElement).disabled = true;
      });
    } catch {}
  });
}
const ENV_MODE = (() => {
  const env = gg.ENV_MODE || (typeof process !== 'undefined' ? (process as any).env?.ENV_MODE : undefined);
  if (env) return env === 'dev' ? 'dev' : 'prod';
  const nodeEnv = typeof process !== 'undefined' ? (process as any).env?.NODE_ENV : undefined;
  return nodeEnv === 'development' ? 'dev' : 'prod';
})();
if (oe && oe.config && (ENV_MODE === 'dev' || gg.__ENABLE_EXTENDED_LOGS__)) {
  // @ts-ignore
  oe.config.extendedErrorLogging = true;
}

export function logRichError(e: any, tag = "Word") {
  try {
    const di = (e && e.debugInfo) || {};
    console.error(`[${tag}] RichApi error`, {
      code: e.code,
      message: e.message,
      errorLocation: di.errorLocation,
      statements: di.statements,
      traceMessages: di.traceMessages,
      inner: di.innerError,
    });
  } catch {}
}

function parseFindings(resp: AnalyzeResponse): AnalyzeFinding[] {
  const arr = apiParseFindings(resp) || [];
  return arr
    .filter(f => f && f.rule_id && f.snippet)
    .map(f => ({ ...f, clause_type: f.clause_type || 'Unknown' }))
    .filter(f => f.clause_type);
}

const g: any = globalThis as any;
g.parseFindings = g.parseFindings || parseFindings;
g.applyMetaToBadges = g.applyMetaToBadges || applyMetaToBadges;
g.getApiKeyFromStore = g.getApiKeyFromStore || getApiKeyFromStore;
g.getSchemaFromStore = g.getSchemaFromStore || getSchemaFromStore;
g.logRichError = g.logRichError || logRichError;
import { notifyOk, notifyErr, notifyWarn } from "./notifier.ts";
import { getWholeDocText, getSelectionText } from "./office.ts"; // у вас уже есть хелперы; если имя иное — поправьте импорт.
g.getWholeDocText = g.getWholeDocText || getWholeDocText;
g.getSelectionText = g.getSelectionText || getSelectionText;

type Mode = "live" | "friendly" | "doctor";
let currentMode: Mode = 'live';

const Q = {
  proposed: 'textarea#proposedText, textarea#draftText, textarea[name="proposed"], textarea[data-role="proposed-text"]',
  original: 'textarea#originalClause, textarea#originalText, textarea[name="original"], textarea[data-role="original-clause"]'
};

let lastCid: string = "";
let analyzeBound = false;
const REQUIRED_IDS: string[] = (domSchema as any).required_ids || [];

function updateStatusChip(schema?: string | null, cid?: string | null) {
  const el = document.getElementById('status-chip');
  if (!el) return;
  const s = (schema ?? getSchemaFromStore()) || '—';
  const c = (cid ?? lastCid) || '—';
  el.textContent = `schema: ${s} | cid: ${c}`;
}

function updateAnchorBadge() {
  const el = document.getElementById('anchorsBadge');
  if (!el) return;
  const skipped = (globalThis as any).__anchorsSkipped || 0;
  el.style.display = skipped > 0 ? '' : 'none';
}
g.updateAnchorBadge = g.updateAnchorBadge || updateAnchorBadge;

function enableAnalyze() {
  if (analyzeBound) return;
  bindClick("#btnAnalyze", onAnalyze);
  const btn = document.getElementById("btnAnalyze") as HTMLButtonElement | null;
  if (btn) btn.disabled = false;
  analyzeBound = true;
  console.log('[PANEL] analyze enabled');
}

function getBackend(): string {
  try {
    return (
      localStorage.getItem('backend.url') ||
      localStorage.getItem('backendUrl') ||
      'https://localhost:9443'
    ).replace(/\/+$/, '');
  } catch {
    return 'https://localhost:9443';
  }
}

function onSaveBackend() {
  const inp = document.getElementById('backendUrl') as HTMLInputElement | null;
  const val = inp?.value?.trim();
  if (val) {
    try {
      localStorage.setItem('backend.url', val);
      localStorage.setItem('backendUrl', val);
    } catch {}
  }
  location.reload();
}

function ensureHeaders(): boolean {
  try {
    let apiKey = getApiKeyFromStore();
    let schema = getSchemaFromStore();
    const warn = document.getElementById('hdrWarn') as HTMLElement | null;
    const host = (globalThis as any)?.location?.hostname ?? '';
    const isDev = host === 'localhost' || host === '127.0.0.1';

    if (isDev) {
      if (!apiKey) {
        apiKey = 'local-test-key-123';
        setApiKey(apiKey);
      }
      if (!schema) {
        const envSchema =
          (globalThis as any)?.SCHEMA_VERSION ||
          (typeof process !== 'undefined' && (process as any).env?.SCHEMA_VERSION) ||
          '1.4';
        schema = String(envSchema);
        setSchemaVersion(schema);
      }
    }

    if (warn) {
      if (!apiKey && !schema && !isDev) {
        warn.style.display = '';
      } else {
        warn.style.display = 'none';
      }
    }

    if (!apiKey || !schema) {
      console.warn('missing headers', { apiKey: !!apiKey, schema: !!schema });
    }
  } catch {
    // swallow errors – missing storage should not stop the flow
  }
  return true; // allow all actions regardless of header state
}

function slot(id: string, role: string): HTMLElement | null {
  return (
    document.querySelector(`[data-role="${role}"]`) as HTMLElement | null
  ) || document.getElementById(id);
}

export function getRiskThreshold(): "low" | "medium" | "high" {
  const sel = document.getElementById("selectRiskThreshold") as HTMLSelectElement | null;
  const v = sel?.value?.toLowerCase();
  return (v === "low" || v === "medium" || v === "high") ? v : "medium";
}

export function isAddCommentsOnAnalyzeEnabled(): boolean {
  const val = getAddCommentsFlag();
  try {
    const doc: any = (globalThis as any).document;
    const cb = (doc?.getElementById("cai-comment-on-analyze") as HTMLInputElement | null)
      || (doc?.getElementById("chkAddCommentsOnAnalyze") as HTMLInputElement | null);
    if (cb) cb.checked = val;
    return cb ? !!cb.checked : val;
  } catch {
    return val;
  }
}

export function setAddCommentsOnAnalyze(val: boolean): void {
  setAddCommentsFlag(val);
}

function isDryRunAnnotateEnabled(): boolean {
  const cb = document.getElementById("cai-dry-run-annotate") as HTMLInputElement | null;
  return cb ? !!cb.checked : false;
}

function filterByThreshold(list: AnalyzeFinding[], thr: "low" | "medium" | "high"): AnalyzeFinding[] {
  const min = severityRank(thr);
  return (list || [])
    .filter(f => f && f.rule_id && f.snippet)
    .map(f => ({ ...f, clause_type: f.clause_type || 'Unknown' }))
    .filter(f => severityRank(f.severity) >= min);
}

function buildLegalComment(f: AnalyzeFinding): string {
  if (!f || !f.rule_id || !f.snippet) {
    console.warn("buildLegalComment: missing required fields", f);
    return "";
  }
  const sev = (f.severity || "info").toUpperCase();
  const rid = f.rule_id;
  const ct = f.clause_type ? ` (${f.clause_type})` : "";
  const advice = f.advice || "—";
  const law = Array.isArray(f.law_refs) && f.law_refs.length ? f.law_refs.join('; ') : "—";
  const conflict = Array.isArray(f.conflict_with) && f.conflict_with.length ? f.conflict_with.join('; ') : "—";
  const fix = f.suggestion?.text || '—';
  const citations = Array.isArray(f.citations) && f.citations.length ? `\nCitations: ${f.citations.join('; ')}` : '';
  return `[${sev}] ${rid}${ct}\nReason: ${advice}\nLaw: ${law}\nConflict: ${conflict}${citations}\nSuggested fix: ${fix}`;
}



g.annotateFindingsIntoWord = g.annotateFindingsIntoWord || annotateFindingsIntoWord;

export async function clearAnnotations() {
  try {
    await Word.run(async ctx => {
      const body = ctx.document.body;
      const cmts = ctx.document.comments;
      cmts.load('items');
      await ctx.sync();
      for (const c of cmts.items) {
        try {
          const txt = (c as any).text || "";
          if (txt.startsWith(COMMENT_PREFIX)) c.delete();
        } catch {}
      }
      try { body.font.highlightColor = "NoColor" as any; } catch {}
      await ctx.sync();
    });
    notifyOk('Annotations cleared');
  } catch (e) {
    logRichError(e, 'annotate');
    notifyWarn('Failed to clear annotations');
  }
}

export async function applyOpsTracked(
  ops: { start: number; end: number; replacement: string; context_before?: string; context_after?: string; rationale?: string; source?: string }[]
) {
  return withBusy(async () => {
  let cleaned = (ops || [])
    .filter(o => typeof o.start === "number" && typeof o.end === "number" && o.end > o.start)
    .sort((a, b) => a.start - b.start);

  // prune overlaps keeping earlier ops
  let lastEnd = -1;
  cleaned = cleaned.filter(o => {
    if (o.start < lastEnd) return false;
    lastEnd = o.end;
    return true;
    });

  if (!cleaned.length) return;
  const last: string = (window as any).__lastAnalyzed || "";

  await Word.run(async ctx => {
    const body = ctx.document.body;
    (ctx.document as any).trackRevisions = true;
    const searchOpts = { matchCase: false, matchWholeWord: false } as Word.SearchOptions;

    const pick = (coll: Word.RangeCollection | undefined | null, occ: number): Word.Range | null => {
      const arr = coll?.items || [];
      if (!arr.length) return null;
      return arr[Math.min(Math.max(occ, 0), arr.length - 1)] || null;
    };

    for (const op of cleaned) {
      const snippet = last.slice(op.start, op.end);
      const occIdx = (() => {
        let idx = -1, n = 0;
        while ((idx = last.indexOf(snippet, idx + 1)) !== -1 && idx < op.start) n++;
        return n;
      })();

      let target: Word.Range | null = null;

      if (op.context_before || op.context_after) {
        const searchText = `${op.context_before || ''}${snippet}${op.context_after || ''}`;
        const sFull = await safeBodySearch(body, searchText, searchOpts);
        const fullRange = pick(sFull, occIdx);
        if (fullRange) {
          const inner = fullRange.search(snippet, searchOpts);
          inner.load('items');
          await ctx.sync();
          target = pick(inner, 0);
        }
      }

      if (!target) {
        const found = await safeBodySearch(body, snippet, searchOpts);
        target = pick(found, occIdx);
      }

      if (!target) {
        const token = (() => {
          const tks = snippet.replace(/[^\p{L}\p{N} ]/gu, ' ').split(' ').filter(x => x.length >= 12);
          if (tks.length) return tks.sort((a, b) => b.length - a.length)[0].slice(0, 64);
          return null;
        })();
        if (token) {
          const sTok = await safeBodySearch(body, token, searchOpts);
          target = pick(sTok, 0);
        }
      }

      if (target) {

        target.insertText(op.replacement, 'Replace');
        const comment = `${COMMENT_PREFIX} ${op.rationale || op.source || 'AI edit'}`;
        try { target.insertComment(comment); } catch {}
      } else {
        console.warn('[applyOpsTracked] match not found', { snippet, occIdx });
      }
      await ctx.sync();
    }
  });
  });
}

g.applyOpsTracked = g.applyOpsTracked || applyOpsTracked;



async function highlightFinding(op: AnnotationPlan) {
  await Word.run(async ctx => {
    const body = ctx.document.body as any;
    let anchors = await findAnchors(body, op.raw);
    let target: any = anchors[Math.min(op.occIdx, anchors.length - 1)] || null;
    if (!target && op.normalized_fallback && op.normalized_fallback !== op.norm) {
      anchors = await findAnchors(body, op.normalized_fallback);
      target = anchors[Math.min(op.occIdx, anchors.length - 1)] || null;
    }
    if (target) {
      try { target.select(); } catch {}
    }
    await ctx.sync();
  });
}

async function navigateFinding(dir: number) {
  const arr: AnnotationPlan[] = (window as any).__findings || [];
  if (!arr.length) return;
  const w: any = window as any;
  w.__findingIdx = (w.__findingIdx ?? 0) + dir;
  if (w.__findingIdx < 0) w.__findingIdx = arr.length - 1;
  if (w.__findingIdx >= arr.length) w.__findingIdx = 0;
  const list = document.getElementById("findingsList");
  if (list) {
    const items = Array.from(list.querySelectorAll("li"));
    items.forEach((li, i) => {
      (li as HTMLElement).classList.toggle("active", i === w.__findingIdx);
    });
    const act = items[w.__findingIdx] as HTMLElement | undefined;
    if (act) act.scrollIntoView({ block: "nearest" });
  }
  try { await highlightFinding(arr[w.__findingIdx]); } catch {}
}

function onPrevIssue() { navigateFinding(-1); }
function onNextIssue() { navigateFinding(1); }

export function renderAnalysisSummary(json: any) {
  // аккуратно вытаскиваем ключевые поля
  const clauseType =
    json?.summary?.clause_type ||
    json?.meta?.clause_type ||
    json?.doc_type ||
    "—";

  const findings = Array.isArray(json?.findings) ? json.findings : [];
  const recs = Array.isArray(json?.recommendations) ? json.recommendations : [];

  const thr = getRiskThreshold();
  const visibleFindings = filterByThreshold(findings, thr);
  const visible = visibleFindings.length;
  const hidden = findings.length - visible;

  const setText = (id: string, val: string) => {
    const el = document.getElementById(id);
    if (el) el.textContent = val;
  };

  setText("clauseTypeOut", String(clauseType));
  setText("resFindingsCount", String(findings.length));
  setText("visibleHiddenOut", `${visible} / ${hidden}`);

  // Заполняем findings
  const fCont = document.getElementById("findingsList");
  if (fCont) {
    fCont.innerHTML = "";
    for (const f of findings) {
      const li = document.createElement("li");
      const title =
        f?.title || f?.finding?.title || f?.rule_id || "Issue";
      const snippet = f?.snippet || f?.evidence?.text || "";
      li.textContent = snippet ? `${title}: ${snippet}` : String(title);
      fCont.appendChild(li);
    }
  }

  // Заполняем рекомендации
  const rCont = document.getElementById("recsList");
  if (rCont) {
    rCont.innerHTML = "";
    for (const r of recs) {
      const li = document.createElement("li");
      li.textContent = r?.text || r?.advice || r?.message || "Recommendation";
      rCont.appendChild(li);
    }
  }

  // Показать блок результатов (если был скрыт стилями)
  const rb = document.getElementById("resultsBlock") as HTMLElement | null;
  if (rb) rb.style.removeProperty("display");
}

function renderResults(res: any) {
  const clause = slot("resClauseType", "clause-type");
  if (clause) clause.textContent = res?.clause_type || "—";

  const findingsArr: AnalyzeFinding[] = parseFindings(res);
  (window as any).__findings = findingsArr;
  (window as any).__findingIdx = 0;
  const findingsList = slot("findingsList", "findings") as HTMLElement | null;
  if (findingsList) {
    findingsList.innerHTML = "";
    findingsArr.forEach((f: any) => {
      const li = document.createElement("li");
      li.textContent = typeof f === "string" ? f : JSON.stringify(f);
      findingsList.appendChild(li);
    });
  }

  const recoArr = Array.isArray(res?.recommendations) ? res.recommendations : [];
  const recoList = slot("recoList", "recommendations") as HTMLElement | null;
  if (recoList) {
    recoList.innerHTML = "";
    recoArr.forEach((r: any) => {
      const li = document.createElement("li");
      li.textContent = typeof r === "string" ? r : JSON.stringify(r);
      recoList.appendChild(li);
    });
  }

  const count = slot("resFindingsCount", "findings-count");
  if (count) count.textContent = String(findingsArr.length);

  const pre = slot("rawJson", "raw-json") as HTMLElement | null;
  if (pre) pre.textContent = JSON.stringify(res ?? {}, null, 2);
}

function wireResultsToggle() {
  const toggle = slot("toggleRaw", "toggle-raw-json");
  const pre = slot("rawJson", "raw-json") as HTMLElement | null;
  if (toggle && pre) {
    pre.style.display = "none";
    toggle.addEventListener("click", () => {
      pre.style.display = pre.style.display === "none" ? "block" : "none";
    });
  }
}

function setConnBadge(ok: boolean | null) {
  const el = document.getElementById("connBadge");
  if (el) el.textContent = `Conn: ${ok === null ? "—" : ok ? "✓" : "×"}`;
}

function setOfficeBadge(txt: string | null) {
  const el = document.getElementById("officeBadge");
  if (el) el.textContent = `Office: ${txt ?? "—"}`;
}

function $(sel: string): HTMLTextAreaElement | null {
  return document.querySelector(sel) as HTMLTextAreaElement | null;
}

function getSelectionAsync(): Promise<string> {
  return new Promise((resolve, reject) => {
    try {
      Office.context.document.getSelectedDataAsync(Office.CoercionType.Text, r => {
        if (r.status === Office.AsyncResultStatus.Succeeded) {
          resolve((r.value || "").toString().trim());
        } else {
          reject(r.error);
        }
      });
    } catch (e) { reject(e); }
  });
}

async function getSelectionContext(chars = 200): Promise<{ before: string; after: string; }> {
  try {
    return await Word.run(async ctx => {
      const sel = ctx.document.getSelection();
      const body = ctx.document.body;
      sel.load("text");
      body.load("text");
      await ctx.sync();
      const full = body.text || "";
      const s = sel.text || "";
      const idx = full.indexOf(s);
      if (idx === -1) return { before: "", after: "" };
      return {
        before: full.slice(Math.max(0, idx - chars), idx),
        after: full.slice(idx + s.length, idx + s.length + chars)
      };
    });
  } catch (e) {
    logRichError(e, "findings");
    console.warn("context fail", e);
    return { before: "", after: "" };
  }
}


export async function getClauseText(): Promise<string> {
  const src = $(Q.original);
  const direct = (src?.value || '').trim();
  if (direct) return direct;
  const text = await (globalThis as any).getSelectionText();
  if (text && src) {
    src.value = text;
    try { src.dispatchEvent(new Event('input', { bubbles: true })); } catch {}
  }
  return text.trim();
}

async function onUseWholeDoc() {
  const src = $(Q.original);
  const raw = await getWholeDocText();
  const text = normalizeText(raw || "");
  if (src) {
    src.value = text;
    try { src.dispatchEvent(new Event("input", { bubbles: true })); } catch {}
  }
  const hid = document.getElementById("originalText") as HTMLTextAreaElement | null;
  if (hid && hid !== src) {
    hid.value = text;
    try { hid.dispatchEvent(new Event("input", { bubbles: true })); } catch {}
  }
  (window as any).__lastAnalyzed = text;
  (window as any).toast?.("Whole doc loaded");
}

export async function onSuggestEdit(ev?: Event) {
  return withBusy(async () => {
    let clause: string;
    try {
      clause = await getClauseText();
    } catch (e) {
      notifyWarn("Select some text or paste into 'Original clause'");
      return;
    }
    if (!clause) { notifyWarn("Select some text or paste into 'Original clause'"); return; }
    try {
      const dst = $(Q.proposed);
      const { json } = await postJSON('/api/gpt-draft', { cid: lastCid, clause, mode: currentMode });
      const proposed = (json?.proposed_text ?? json?.text ?? "").toString();
      const w: any = window as any;
      w.__last = w.__last || {};
      w.__last['gpt-draft'] = { json };
      if (dst) {
        if (!dst.id) dst.id = "draftText";
        if (!dst.name) dst.name = "proposed";
        (dst as any).dataset.role = "proposed-text";
        dst.value = proposed;
        dst.dispatchEvent(new Event("input", { bubbles: true }));
        notifyOk("Draft ready");
        try { await insertDraftText(proposed, currentMode, json?.meta?.rationale); } catch {}
        onDraftReady(proposed);
      } else {
        notifyWarn("Proposed textarea not found");
        onDraftReady('');
      }
    } catch (e) {
      notifyWarn("Draft error");
      console.error(e);
      onDraftReady('');
    }
  });
}

async function doHealth() {
  try {
    const prev = getSchemaFromStore();
    const { resp, json, ok } = await checkHealth({ backend: getBackend() });
    const schema = resp.headers.get('x-schema-version') || json?.schema || null;
    if (schema) {
      setSchemaVersion(schema);
      if (schema !== prev) {
        console.log(`schema: ${schema} (synced)`);
      }
    }
    setConnBadge(ok);
    if (ok) {
      console.log('[PANEL] health ok');
      enableAnalyze();
      updateStatusChip(schema, null);
      try {
        applyMetaToBadges({
          cid: null,
          xcache: null,
          latencyMs: null,
          schema: schema || null,
          provider: json?.provider || null,
          model: json?.model || null,
          llm_mode: null,
          usage: null,
          status: json?.status || null,
        });
      } catch {}
      notifyOk(`Health: ${json?.status || 'ok'}${schema ? ` (schema ${schema})` : ''}`);
    } else {
      notifyWarn('Health failed');
    }
  } catch (e) {
    setConnBadge(false);
    notifyWarn('Health failed');
    console.error(e);
  }
}

export async function ensureTextForAnalysis(): Promise<string | null> {
  const orig = document.getElementById("originalText") as HTMLTextAreaElement | null;
  let text = normalizeText(orig?.value || "");
  if (!text) {
    const btn = document.getElementById("btnAnalyze") as HTMLButtonElement | null;
    if (btn) btn.disabled = true;
    try {
      text = normalizeText(await (globalThis as any).getWholeDocText());
      if (orig) orig.value = text || "";
    } catch {
      text = "";
    } finally {
      if (btn) btn.disabled = false;
    }
  }
  if (!text) {
    notifyWarn("Document is empty");
    return null;
  }
  (window as any).__lastAnalyzed = text;
  return text;
}

export async function onAnalyze() {
  const base = await ensureTextForAnalysis();
  if (!base) return;
  await doAnalyze();
}

async function doAnalyze() {
  return withBusy(async () => {
    const btn = document.getElementById("btnAnalyze") as HTMLButtonElement | null;
    const busy = document.getElementById("busyBar") as HTMLElement | null;
    if (btn) btn.disabled = true;
    if (busy) busy.style.display = "";
    try {
      onDraftReady('');
      const base = (window as any).__lastAnalyzed as string | undefined;
      if (!base) { notifyErr("В документе нет текста"); return; }

      ensureHeaders();

      const { resp, json } = await analyze({ text: base, mode: currentMode });
      if (!resp.ok) throw new Error(`HTTP ${resp.status}`);
      const respSchema = resp.headers.get('x-schema-version');
      if (respSchema) setSchemaVersion(respSchema);
      if (json?.schema) setSchemaVersion(json.schema);
      lastCid = resp.headers.get('x-cid') || '';
      updateStatusChip(null, lastCid);
      renderResults(json);
      renderAnalysisSummary(json);

      try { localStorage.setItem('last_analysis_json', JSON.stringify(json)); } catch {}

      try {
        const all = (globalThis as any).parseFindings(json);
        const thr = getRiskThreshold();
        const filtered = filterByThreshold(all, thr);
        const ops = planAnnotations(filtered);
        (window as any).__findings = ops;
        const list = document.getElementById("findingsList");
        if (list) {
          list.innerHTML = "";
          ops.forEach(o => {
            const li = document.createElement("li");
            li.textContent = o.rule_id || o.raw.slice(0, 64);
            list.appendChild(li);
          });
        }
        if (isAddCommentsOnAnalyzeEnabled() && filtered.length) {
          await annotateFindingsIntoWord(filtered);
        }
      } catch (e) {
        console.warn("auto-annotate after analyze failed", e);
      }

      (document.getElementById("results") || document.body)
        .dispatchEvent(new CustomEvent("ca.results", { detail: json }));

      notifyOk("Analyze OK");
    } catch (e: any) {
      let tail = '';
      if (e?.name === 'AbortError') {
        const msg = e?.message || '';
        if (msg.startsWith('timeout')) {
          const ms = parseInt(msg.replace(/[^0-9]/g, ''), 10) || 0;
          tail = `(timeout ${Math.round(ms / 1000)} s)`;
        } else if (msg === 'pagehide/unload') {
          tail = '(aborted by pagehide)';
        } else {
          tail = '(aborted)';
        }
      } else if (typeof e?.message === 'string') {
        if (e.message.includes('HTTP 504')) tail = '(HTTP 504)';
        else if (e.message.includes('HTTP 413')) tail = '(payload too large 413)';
        else if (e.message.includes('HTTP 401')) tail = '(unauthorized 401)';
        else if (e.message.includes('HTTP 403')) tail = '(forbidden 403)';
        else if (e.message.includes('HTTP 422')) tail = '(schema mismatch 422)';
      }
      notifyWarn(`Analyze failed ${tail}`.trim());
      console.error(e);
    } finally {
      if (btn) btn.disabled = false;
      if (busy) busy.style.display = "none";
    }
  });
}

async function doQARecheck() {
  return withBusy(async () => {
    ensureHeaders();
    const text = await getWholeDocText();
    const { json } = await postJSON('/api/qa-recheck', { text, rules: {} });
    (document.getElementById("results") || document.body).dispatchEvent(new CustomEvent("ca.qa", { detail: json }));
    const ok = !json?.error;
    if (ok) {
      notifyOk("QA recheck OK");
    } else {
      const msg = json?.error || json?.message || 'unknown';
      notifyErr(`QA recheck failed: ${msg}`);
    }
  });
}

function bindClick(sel: string, fn: () => void) {
  const el = document.querySelector(sel) as HTMLButtonElement | null;
  if (!el) return;
  el.addEventListener("click", (e) => { e.preventDefault(); fn(); });
  el.classList.remove("js-disable-while-busy");
  el.removeAttribute("disabled");
}

async function onPreviewDiff() {
  try {
    const before = (window as any).__lastAnalyzed || '';
    const after = ($(Q.proposed)?.value || '').trim();
    if (!after) { notifyWarn('No draft to diff'); return; }
    const diff: any = await postRedlines(before, after);
    const html = diff?.json?.html || diff?.json?.diff_html || diff?.json?.redlines || '';
    const out = document.getElementById('diffOutput') as HTMLElement | null;
    const cont = document.getElementById('diffContainer') as HTMLElement | null;
    if (out && cont) {
      out.innerHTML = html || '';
      cont.style.display = html ? 'block' : 'none';
    }
  } catch (e) {
    notifyWarn('Diff failed');
    console.error(e);
  }
}

async function onApplyTracked() {
  try {
    const last = (window as any).__last || {};
    const ops = last["gpt-draft"]?.json?.ops || last["suggest"]?.json?.ops || [];
    if (!ops.length) { notifyWarn("No ops to apply"); return; }
    await applyOpsTracked(ops);
    notifyOk("Applied ops");
  } catch (e) {
    notifyWarn("Insert failed");
    console.error(e);
  }
}

async function onAcceptAll() {
  try {
    const dst = $(Q.proposed);
    const proposed = (dst?.value || "").trim();
    if (!proposed) { (window as any).toast?.("Nothing to accept"); return; }

    const cid = (document.getElementById("cid")?.textContent || "").trim();
    const base = (() => {
      try { return (localStorage.getItem("backendUrl") || "https://localhost:9443").replace(/\/+$/, ""); }
      catch { return "https://localhost:9443"; }
    })();
    const link = cid && cid !== "—" ? `${base}/api/trace/${cid}` : "AI draft";

    await Word.run(async ctx => {
      const range = ctx.document.getSelection();
      (ctx.document as any).trackRevisions = true;
      range.insertText(proposed, Word.InsertLocation.replace);
      try { range.insertComment(`${COMMENT_PREFIX} ${link}`); } catch {}
      await ctx.sync();
    });

    (window as any).toast?.("Accepted into Word");
    console.log("[OK] Accepted into Word");
  } catch (e) {
    (window as any).toast?.("Accept failed");
    logRichError(e, "insertDraft");
    console.error(e);
  }
}

async function onRejectAll() {
  try {
    const dst = $(Q.proposed);
    if (dst) {
      dst.value = "";
      dst.dispatchEvent(new Event("input", { bubbles: true }));
      onDraftReady('');
    }
    await Word.run(async ctx => {
      const range = ctx.document.getSelection();
      const revs = range.revisions;
      revs.load("items");
      await ctx.sync();
      (revs.items || []).forEach(r => { try { r.reject(); } catch {} });
      await ctx.sync();
    });
    (window as any).toast?.("Rejected");
    console.log("[OK] Rejected");
  } catch (e) {
    (window as any).toast?.("Reject failed");
    logRichError(e, "insertDraft");
    console.error(e);
  }
}

export function wireUI() {
  console.log('[PANEL] wireUI start');
  if (!(globalThis as any).__CAI_TESTING__) {
    const missing = REQUIRED_IDS.filter(id => !document.getElementById(id));
    if (missing.length) {
      console.error('[PANEL] wireUI missing IDs:', missing);
      const msg = `FATAL: panel template mismatch (missing: ${missing.join(', ')}). Check build pipeline.`;
      try {
        const banner = document.createElement ? document.createElement('div') : null;
        if (banner) {
          banner.textContent = msg;
          banner.style.padding = '12px';
          banner.style.color = '#f66';
          document.body.innerHTML = '';
          document.body.appendChild(banner);
        }
      } catch {}
      console.error(msg);
      return;
    }
  }

  const bookEl = document.getElementById('loading-book');
  window.addEventListener('cai:busy', (e: any) => {
    if (!bookEl) return;
    const busy = !!(e?.detail?.busy);
    if (busy) bookEl.classList.remove('hidden');
    else bookEl.classList.add('hidden');
  });

  const s = logSupportMatrix();
  const disable = (id: string, reason?: string) => {
    const el = document.getElementById(id) as HTMLButtonElement | null;
    if (el) {
      el.disabled = true;
      el.title = reason ? `Not supported: ${reason}` : 'Not supported';
    }
    if (reason) {
      try { console.log(`disabled ${id}: ${reason}`); } catch {}
    }
  };

  bindClick("#btnUseWholeDoc", onUseWholeDoc);
  const wholeBtn = document.getElementById('btnUseWholeDoc') as HTMLButtonElement | null;
  if (wholeBtn) wholeBtn.disabled = false;
  if (ENV_MODE === 'dev') bindClick("#btnTest", doHealth);
  else {
    const bt = document.getElementById('btnTest');
    if (bt) (bt as HTMLElement).style.display = 'none';
  }
  bindClick("#btnQARecheck", doQARecheck);
  const draftBtn = document.getElementById('btnSuggestEdit') as HTMLButtonElement | null;
  const origClause = $(Q.original);
  const syncDraftBtn = () => { if (draftBtn) draftBtn.disabled = !(origClause && origClause.value.trim()); };
  origClause?.addEventListener('input', syncDraftBtn);
  try {
    Office.context.document.addHandlerAsync?.(Office.EventType.DocumentSelectionChanged, async () => {
      try {
        const txt = await (globalThis as any).getSelectionText();
        if (txt && origClause) {
          origClause.value = txt;
          try { origClause.dispatchEvent(new Event('input', { bubbles: true })); } catch {}
        }
      } catch {}
    });
  } catch {}
  syncDraftBtn();
  draftBtn?.addEventListener('click', onSuggestEdit);
  bindClick("#btnApplyTracked", onApplyTracked);
  bindClick("#btnAcceptAll", onAcceptAll);
  bindClick("#btnRejectAll", onRejectAll);
  bindClick("#btnPrevIssue", onPrevIssue);
  bindClick("#btnNextIssue", onNextIssue);
  bindClick("#btnPreviewDiff", onPreviewDiff);
  bindClick("#btnClearAnnots", clearAnnotations);
  bindClick("#btnSave", onSaveBackend);
  const cb = (document.getElementById("cai-comment-on-analyze") as HTMLInputElement | null)
    || (document.getElementById("chkAddCommentsOnAnalyze") as HTMLInputElement | null);
  if (cb) {
    cb.checked = isAddCommentsOnAnalyzeEnabled();
    cb.addEventListener("change", () => setAddCommentsOnAnalyze(!!cb.checked));
  } else {
    isAddCommentsOnAnalyzeEnabled();
  }
  const annotateBtn = document.getElementById("btnAnnotate") as HTMLButtonElement | null;
  if (annotateBtn) {
    annotateBtn.addEventListener("click", async () => {
      if (annotateBtn.disabled) return;
      annotateBtn.disabled = true;
      try {
        const data = (window as any).__last?.analyze?.json || {};
        const findings = (globalThis as any).parseFindings(data);
        try {
          await (globalThis as any).annotateFindingsIntoWord(findings);
        } catch (e: any) {
          const code = e?.code || e?.name || '';
          if (code === 'SearchStringInvalidOrTooLong' || code === 'InvalidOrTooLong' || code === 'InvalidArgument') {
            (globalThis as any).toast2?.('Search failed (long text), skipping some anchors', 'warn');
            console.warn('[annotate run] search error', code);
          } else {
            console.warn('[annotate run] error', e);
          }
        }
      } finally {
        annotateBtn.disabled = false;
      }
    });
    annotateBtn.classList.remove("js-disable-while-busy");
    annotateBtn.removeAttribute("disabled");
  }

  onDraftReady('');
  wireResultsToggle();
  console.log("Panel UI wired");
  const ab = document.getElementById("btnAnalyze") as HTMLButtonElement | null;
  if (ab) ab.disabled = true;
  ensureHeaders();
  updateStatusChip();
  updateAnchorBadge();

  if (!s.revisions) { disable('btnApplyTracked', 'revisions'); disable('btnAcceptAll', 'revisions'); disable('btnRejectAll', 'revisions'); }
  if (!s.comments) { disable('btnAcceptAll', s.commentsReason); }
  if (!s.search) { disable('btnPrevIssue', 'search'); disable('btnNextIssue', 'search'); disable('btnQARecheck', 'search'); }
  if (!s.contentControls) { disable('btnAnnotate', 'contentControls'); }
  if (!s.revisions || !s.comments || !s.search || !s.contentControls) {
    try { setOfficeBadge('Word ⚠'); } catch {}
  }
}

g.wireUI = g.wireUI || wireUI;

// self-test moved to startup.selftest.ts

function onDraftReady(text: string) {
  const show = !!text.trim();
  const apply = document.getElementById('btnApplyTracked') as HTMLButtonElement | null;
  const accept = document.getElementById('btnAcceptAll') as HTMLButtonElement | null;
  const reject = document.getElementById('btnRejectAll') as HTMLButtonElement | null;
  const diff = document.getElementById('btnPreviewDiff') as HTMLButtonElement | null;
  const pane = document.getElementById('draftPane') as HTMLElement | null;
  const dst = document.getElementById('draftText') as HTMLTextAreaElement | null;
  if (dst) dst.value = text;
  if (pane) pane.style.display = show ? '' : 'none';
  if (apply) apply.disabled = !show;
  if (accept) accept.disabled = !show;
  if (reject) reject.disabled = !show;
  if (diff) diff.disabled = !show;
}

async function bootstrap(info?: Office.OfficeInfo) {
  console.log('[PANEL] bootstrap start');
  if (wasUnloaded()) {
    console.log('reopen clean OK');
    resetUnloadFlag();
  }
  wireUI();
  registerUnloadHandlers();
  try { await runStartupSelftest(getBackend()); } catch {}
  try { await doHealth(); } catch {}
  try {
    setOfficeBadge(`${info?.host || Office.context?.host || "Word"} ✓`);
  } catch {
    setOfficeBadge(null);
  }
}

let bootstrapCalls = 0;
export function invokeBootstrap(info?: Office.OfficeInfo) {
  if (wasUnloaded()) {
    bootstrapCalls = 0;
  }
  if (bootstrapCalls > 0) {
    console.log(`bootstrap invoked x${bootstrapCalls+1}`);
    return;
  }
  bootstrapCalls++;
  console.log('bootstrap invoked x1');
  void bootstrap(info);
}
export function getBootstrapCount() { return bootstrapCalls; }

if (!(globalThis as any).__CAI_TESTING__) {
  const launch = () => Office.onReady(info => invokeBootstrap(info));
  if (document.readyState === 'loading') {
    document.addEventListener('DOMContentLoaded', launch);
  } else {
    launch();
  }
}<|MERGE_RESOLUTION|>--- conflicted
+++ resolved
@@ -4,16 +4,10 @@
 export { normalizeText, dedupeFindings } from "./dedupe.ts";
 import { planAnnotations, annotateFindingsIntoWord, AnnotationPlan, COMMENT_PREFIX } from "./annotate.ts";
 import { findAnchors } from "./anchors.ts";
-<<<<<<< HEAD
-<<<<<<< HEAD
-import { safeBodySearch } from "./safe-search.ts";
+import { planAnnotations, annotateFindingsIntoWord, AnnotationPlan, COMMENT_PREFIX } from "./annotate.ts";
+import { findAnchors } from "./anchors.ts";
+import { safeBodySearch } from "./safeBodySearch.ts";
 import { insertDraftText } from "./insert.ts";
-=======
-import { safeBodySearch } from "./safeBodySearch.ts";
->>>>>>> origin/main
-=======
-import { safeBodySearch } from "./safeBodySearch.ts";
->>>>>>> 256615c4
 import {
   getApiKeyFromStore,
   getSchemaFromStore,
