--- conflicted
+++ resolved
@@ -1061,12 +1061,7 @@
   return withBusy(async () => {
     await clearHighlight();
     ensureHeaders();
-<<<<<<< HEAD
-    const text = await getWholeDocText();
-    (window as any).__lastAnalyzed = text;
-    if (!lastCid) { notifyWarn('No document id'); return; }
-    const { json } = await apiQaRecheck(lastCid, text);
-=======
+
 
     const docId = (window as any).__docId;
     let payload: any;
@@ -1078,7 +1073,6 @@
       payload = { text, rules: {} };
     }
     const { json } = await postJSON('/api/qa-recheck', payload);
->>>>>>> cbf17e23
       mustGetElementById<HTMLElement>("results").dispatchEvent(new CustomEvent("ca.qa", { detail: json }));
     const ok = !json?.error;
     if (ok) {
