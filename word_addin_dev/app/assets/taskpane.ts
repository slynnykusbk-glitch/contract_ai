import { apiHealth, apiAnalyze, apiQaRecheck, apiGptDraft, metaFromResponse, applyMetaToBadges, parseFindings, AnalyzeFinding } from "./api-client";
import { notifyOk, notifyErr, notifyWarn } from "./notifier";
import { getWholeDocText } from "./office"; // у вас уже есть хелпер; если имя иное — поправьте импорт.

type Mode = "live" | "friendly" | "doctor";

const Q = {
  proposed: 'textarea#proposedText, textarea[name="proposed"], textarea[data-role="proposed-text"]',
  original: 'textarea#originalClause, textarea[name="original"], textarea[data-role="original-clause"]'
};

function slot(id: string, role: string): HTMLElement | null {
  return (
    document.querySelector(`[data-role="${role}"]`) as HTMLElement | null
  ) || document.getElementById(id);
}

export function normalizeText(s: string): string {
  return s.replace(/\r\n?/g, "\n").trim().replace(/[ \t]+/g, " ");
}

export function buildParagraphIndex(paragraphs: string[]): { starts: number[]; texts: string[] } {
  const starts: number[] = [];
  const texts: string[] = [];
  let pos = 0;
  for (const p of paragraphs) {
    const t = normalizeText(p);
    starts.push(pos);
    texts.push(t);
    pos += t.length + 1; // assume joined by \n
  }
  return { starts, texts };
}

export async function mapFindingToRange(f: AnalyzeFinding, index: { starts: number[]; texts: string[] }): Promise<Word.Range | null> {
  try {
    return await Word.run(async ctx => {
      const body = ctx.document.body;
      const searchRes = body.search(normalizeText(f.snippet), { matchCase: false, matchWholeWord: false });
      searchRes.load("items");
      await ctx.sync();
      return searchRes.items.length ? searchRes.items[0] : null;
    });
  } catch (e) {
    console.warn("mapFindingToRange fail", e);
    return null;
  }
}

export async function annotateFindingsIntoWord(findings: AnalyzeFinding[]) {
  for (const f of findings) {
    try {
      await Word.run(async ctx => {
        const body = ctx.document.body;
        const searchRes = body.search(normalizeText(f.snippet), { matchCase: false, matchWholeWord: false });
        searchRes.load("items");
        await ctx.sync();
        const range = searchRes.items[0];
        if (range) {
          const msg = `${f.rule_id} (${f.severity})${f.advice ? ": " + f.advice : ""}`;
          range.insertComment(msg);
        }
        await ctx.sync();
      });
    } catch (e) {
      console.warn("annotate fail", e);
    }
  }
}

export async function applyOpsTracked(ops: { start: number; end: number; replacement: string }[]) {
  if (!ops || !ops.length) return;
  const last: string = (window as any).__lastAnalyzed || "";
  await Word.run(async ctx => {
    const body = ctx.document.body;
    (ctx.document as any).trackRevisions = true;
    for (const op of ops) {
      const snippet = last.slice(op.start, op.end);
      const ranges = body.search(snippet, { matchCase: false, matchWholeWord: false });
      ranges.load("items");
      await ctx.sync();
      const range = ranges.items[0];
      if (range) {
        range.insertText(op.replacement, "Replace");
        try { range.insertComment("AI edit"); } catch {}
      }
      await ctx.sync();
    }
  });
}

async function acceptAll() {
  try {
    await Word.run(async ctx => {
      ctx.document.body.acceptAllChanges();
      await ctx.sync();
    });
    notifyOk("Accepted all changes");
  } catch (e) {
    notifyWarn("Accept failed");
    console.error(e);
  }
}

async function rejectAll() {
  try {
    await Word.run(async ctx => {
      ctx.document.body.rejectAllChanges();
      await ctx.sync();
    });
    notifyOk("Rejected all changes");
  } catch (e) {
    notifyWarn("Reject failed");
    console.error(e);
  }
}

async function navComments(dir: number) {
  try {
    await Word.run(async ctx => {
      const comments = ctx.document.body.getComments();
      comments.load("items");
      await ctx.sync();
      const list = comments.items;
      if (!list.length) return;
      const w: any = window as any;
      w.__caiNavIdx = (w.__caiNavIdx ?? -1) + dir;
      if (w.__caiNavIdx < 0) w.__caiNavIdx = list.length - 1;
      if (w.__caiNavIdx >= list.length) w.__caiNavIdx = 0;
      list[w.__caiNavIdx].getRange().select();
      await ctx.sync();
    });
  } catch (e) {
    console.warn("nav comment fail", e);
  }
}

function onPrevIssue() { navComments(-1); }
function onNextIssue() { navComments(1); }

function renderResults(res: any) {
  const clause = slot("resClauseType", "clause-type");
  if (clause) clause.textContent = res?.clause_type || "—";

  const findingsArr: AnalyzeFinding[] = parseFindings(res);
  const findingsList = slot("findingsList", "findings") as HTMLElement | null;
  if (findingsList) {
    findingsList.innerHTML = "";
    findingsArr.forEach((f: any) => {
      const li = document.createElement("li");
      li.textContent = typeof f === "string" ? f : JSON.stringify(f);
      findingsList.appendChild(li);
    });
  }

  const recoArr = Array.isArray(res?.recommendations) ? res.recommendations : [];
  const recoList = slot("recoList", "recommendations") as HTMLElement | null;
  if (recoList) {
    recoList.innerHTML = "";
    recoArr.forEach((r: any) => {
      const li = document.createElement("li");
      li.textContent = typeof r === "string" ? r : JSON.stringify(r);
      recoList.appendChild(li);
    });
  }

  const count = slot("resFindingsCount", "findings-count");
  if (count) count.textContent = String(findingsArr.length);

  const pre = slot("rawJson", "raw-json") as HTMLElement | null;
  if (pre) pre.textContent = JSON.stringify(res ?? {}, null, 2);
}

function wireResultsToggle() {
  const toggle = slot("toggleRaw", "toggle-raw-json");
  const pre = slot("rawJson", "raw-json") as HTMLElement | null;
  if (toggle && pre) {
    pre.style.display = "none";
    toggle.addEventListener("click", () => {
      pre.style.display = pre.style.display === "none" ? "block" : "none";
    });
  }
}

function setConnBadge(ok: boolean | null) {
  const el = document.getElementById("connBadge");
  if (el) el.textContent = `Conn: ${ok === null ? "—" : ok ? "✓" : "×"}`;
}

function setOfficeBadge(txt: string | null) {
  const el = document.getElementById("officeBadge");
  if (el) el.textContent = `Office: ${txt ?? "—"}`;
}

function $(sel: string): HTMLTextAreaElement | null {
  return document.querySelector(sel) as HTMLTextAreaElement | null;
}

function getSelectionAsync(): Promise<string> {
  return new Promise((resolve, reject) => {
    try {
      Office.context.document.getSelectedDataAsync(Office.CoercionType.Text, r => {
        if (r.status === Office.AsyncResultStatus.Succeeded) {
          resolve((r.value || "").toString().trim());
        } else {
          reject(r.error);
        }
      });
    } catch (e) { reject(e); }
  });
}

async function getSelectionContext(chars = 200): Promise<{ before: string; after: string; }> {
  try {
    return await Word.run(async ctx => {
      const sel = ctx.document.getSelection();
      const body = ctx.document.body;
      sel.load("text");
      body.load("text");
      await ctx.sync();
      const full = body.text || "";
      const s = sel.text || "";
      const idx = full.indexOf(s);
      if (idx === -1) return { before: "", after: "" };
      return {
        before: full.slice(Math.max(0, idx - chars), idx),
        after: full.slice(idx + s.length, idx + s.length + chars)
      };
    });
  } catch (e) {
    console.warn("context fail", e);
    return { before: "", after: "" };
  }
}


async function onGetAIDraft(ev?: Event) {
  try {
    const src = $(Q.original);
    const dst = $(Q.proposed);

    let text = (src?.value ?? "").trim();
    if (!text) {
      try {
        text = await getSelectionAsync();
        if (src) src.value = text;
      } catch {}
    }
    if (!text) { notifyWarn("No source text"); return; }

    const modeSel = document.getElementById("cai-mode") as HTMLSelectElement | null;
    const mode = modeSel?.value || "friendly";
    const ctx = await getSelectionContext(200);
    const { ok, json, resp } = await apiGptDraft(
      text,
      mode,
      { before_text: ctx.before, after_text: ctx.after }
    );
    if (!ok) { notifyWarn("Draft failed"); return; }
    try { applyMetaToBadges(metaFromResponse(resp)); } catch {}
    const proposed = (json?.proposed_text ?? "").toString();

    if (dst) {
      if (!dst.id) dst.id = "proposedText";
      if (!dst.name) dst.name = "proposed";
      (dst as any).dataset.role = "proposed-text";
      dst.value = proposed;
      dst.dispatchEvent(new Event("input", { bubbles: true }));
      notifyOk("Draft ready");
    } else {
      notifyWarn("Proposed textarea not found");
    }
  } catch (e) {
    notifyWarn("Draft error");
    console.error(e);
  }
}

async function doHealth() {
  try {
    const { ok, json, resp } = await apiHealth();
    try { applyMetaToBadges(metaFromResponse(resp)); } catch {}
    setConnBadge(ok);
    notifyOk(`Health: ${json.status} (schema ${json.schema})`);
  } catch (e) {
    setConnBadge(false);
    notifyWarn("Health failed");
    console.error(e);
  }
}

async function doAnalyze() {
  const useSel = (document.getElementById("chkUseSelection") as HTMLInputElement | null)?.checked;
  const raw = useSel ? await getSelectionAsync().catch(() => "") : await getWholeDocText();
  const text = normalizeText(raw || "");
  if (!text) { notifyErr("В документе нет текста"); return; }
  (window as any).__lastAnalyzed = text;
  const { json, resp } = await apiAnalyze(text);
  try { applyMetaToBadges(metaFromResponse(resp)); } catch {}
  renderResults(json);
  (document.getElementById("btnAnnotate") as HTMLButtonElement | null)?.removeAttribute("disabled");
  (document.getElementById("results") || document.body).dispatchEvent(new CustomEvent("ca.results", { detail: json }));
  notifyOk("Analyze OK");
}

async function doQARecheck() {
  const text = await getWholeDocText();
  const { json, resp } = await apiQaRecheck(text, []);
  try { applyMetaToBadges(metaFromResponse(resp)); } catch {}
  (document.getElementById("results") || document.body).dispatchEvent(new CustomEvent("ca.qa", { detail: json }));
  notifyOk("QA recheck OK");
}

function bindClick(sel: string, fn: () => void) {
  const el = document.querySelector(sel) as HTMLButtonElement | null;
  if (!el) return;
  el.addEventListener("click", (e) => { e.preventDefault(); fn(); });
  el.classList.remove("js-disable-while-busy");
  el.removeAttribute("disabled");
}

async function onApplyTracked() {
  try {
    const last = (window as any).__last || {};
    const ops = last["gpt-draft"]?.json?.ops || last["suggest"]?.json?.ops || [];
    if (!ops.length) { notifyWarn("No ops to apply"); return; }
    await applyOpsTracked(ops);
    notifyOk("Applied ops");
  } catch (e) {
    notifyWarn("Insert failed");
    console.error(e);
  }
}

async function onAcceptAll() {
  try {
    const dst = $(Q.proposed);
    const proposed = (dst?.value || "").trim();
    if (!proposed) { (window as any).toast?.("Nothing to accept"); return; }

    const cid = (document.getElementById("cid")?.textContent || "").trim();
    const base = (() => {
      try { return (localStorage.getItem("backendUrl") || "https://localhost:9443").replace(/\/+$/, ""); }
      catch { return "https://localhost:9443"; }
    })();
    const link = cid && cid !== "—" ? `${base}/api/trace/${cid}` : "AI draft";

    await Word.run(async ctx => {
      const range = ctx.document.getSelection();
      (ctx.document as any).trackRevisions = true;
      range.insertText(proposed, "Replace");
      try { range.insertComment(link); } catch {}
      await ctx.sync();
    });

    (window as any).toast?.("Accepted into Word");
    console.log("[OK] Accepted into Word");
  } catch (e) {
    (window as any).toast?.("Accept failed");
    console.error(e);
  }
}

async function onRejectAll() {
  try {
    const dst = $(Q.proposed);
    if (dst) {
      dst.value = "";
      dst.dispatchEvent(new Event("input", { bubbles: true }));
    }
    await Word.run(async ctx => {
      const range = ctx.document.getSelection();
      const revs = range.revisions;
      revs.load("items");
      await ctx.sync();
      (revs.items || []).forEach(r => { try { r.reject(); } catch {} });
      await ctx.sync();
    });
    (window as any).toast?.("Rejected");
    console.log("[OK] Rejected");
  } catch (e) {
    (window as any).toast?.("Reject failed");
    console.error(e);
  }
}

function wireUI() {
  bindClick("#btnTest", doHealth);
  bindClick("#btnAnalyze", doAnalyze);
  bindClick("#btnQARecheck", doQARecheck);
  document.getElementById("btnGetAIDraft")?.addEventListener("click", onGetAIDraft);
  bindClick("#btnInsertIntoWord", onInsertIntoWord);
  bindClick("#btnApplyTracked", onApplyTracked);
<<<<<<< HEAD
  bindClick("#btnAcceptAll", acceptAll);
  bindClick("#btnRejectAll", rejectAll);
  bindClick("#btnPrevIssue", onPrevIssue);
  bindClick("#btnNextIssue", onNextIssue);
  bindClick("#btnAnnotate", () => {
    const data = (window as any).__last?.analyze?.json || {};
    const findings = parseFindings(data);
    annotateFindingsIntoWord(findings);
  });
=======
  bindClick("#btnAcceptAll", onAcceptAll);
  bindClick("#btnRejectAll", onRejectAll);
>>>>>>> 0fd8f9fd
  wireResultsToggle();
  console.log("Panel UI wired");
}

async function onInsertIntoWord() {
  try {
    const dst = $(Q.proposed);
    const txt = (dst?.value || "").trim();
    if (!txt) { notifyWarn("No draft to insert"); return; }
    if ((window as any).Office && (window as any).Word) {
      await Word.run(async ctx => {
        const range = ctx.document.getSelection();
        range.insertText(txt, "Replace");
        await ctx.sync();
      });
      notifyOk("Inserted into Word");
    } else {
      await navigator.clipboard.writeText(txt);
      notifyWarn("Not in Office environment; result copied to clipboard");
    }
  } catch (e) {
    try { await navigator.clipboard.writeText($(Q.proposed)?.value || ""); } catch {}
    notifyWarn("Not in Office environment; result copied to clipboard");
    console.error(e);
  }
}

async function bootstrap() {
  if (document.readyState === "loading") {
    await new Promise<void>(res => document.addEventListener("DOMContentLoaded", () => res(), { once: true }));
  }
  wireUI();
  try { await doHealth(); } catch {}
  try {
    if ((window as any).Office?.onReady) {
      const info = await (window as any).Office.onReady();
      setOfficeBadge(`${info?.host || "Word"} ✓`);
    }
  } catch {
    setOfficeBadge(null);
  }
}

bootstrap();<|MERGE_RESOLUTION|>--- conflicted
+++ resolved
@@ -391,7 +391,6 @@
   document.getElementById("btnGetAIDraft")?.addEventListener("click", onGetAIDraft);
   bindClick("#btnInsertIntoWord", onInsertIntoWord);
   bindClick("#btnApplyTracked", onApplyTracked);
-<<<<<<< HEAD
   bindClick("#btnAcceptAll", acceptAll);
   bindClick("#btnRejectAll", rejectAll);
   bindClick("#btnPrevIssue", onPrevIssue);
@@ -401,10 +400,7 @@
     const findings = parseFindings(data);
     annotateFindingsIntoWord(findings);
   });
-=======
-  bindClick("#btnAcceptAll", onAcceptAll);
-  bindClick("#btnRejectAll", onRejectAll);
->>>>>>> 0fd8f9fd
+
   wireResultsToggle();
   console.log("Panel UI wired");
 }
