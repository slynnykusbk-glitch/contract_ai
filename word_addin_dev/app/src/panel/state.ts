<<<<<<< HEAD
import { safeBodySearch } from '../../assets/safeBodySearch.ts';
import { postJSON } from '../../assets/api-client.ts';
=======
import { safeBodySearch } from '../assets/safeBodySearch.ts';
import { postJSON } from '../assets/api-client.ts';
import { safeInsertComment } from '../assets/annotate.ts';
>>>>>>> d7310107

export interface Finding {
  id: string;
  anchor: string;
  snippet?: string;
  skipped?: boolean;
}

export interface DraftOp {
  anchor: string;
  replace?: { before?: string; after: string };
}

export interface Draft {
  plainText: string;
  ops: DraftOp[];
}

export type PanelState = {
  mode: 'friendly' | 'strict';
  items: Finding[];
  selectedId?: string;
  cachedDrafts: Map<string, Draft>;
  correlationId: string;
};

/**
 * Safely add a comment at the provided Word range. If inserting the comment
 * directly fails, the comment is added to the first paragraph of the range.
 */
export async function addCommentAtRange(range: Word.Range, text: string) {
  try {
<<<<<<< HEAD
    range.insertComment(text);
  } catch (e) {
    console.error('[panel] insertComment failed at range', e);
    try {
      const p = range.paragraphs.getFirst();
      p.insertComment(text);
    } catch (err) {
      console.error('[panel] insertComment fallback failed', err);
    }
=======
    await safeInsertComment(range, text);
  } catch { /* ignore */
    try {
      const p = range.paragraphs.getFirst();
      await safeInsertComment(p as unknown as Word.Range, text);
    } catch { /* ignore */ }
>>>>>>> d7310107
  }
}

function itemIndex(state: PanelState, id?: string) {
  return state.items.findIndex(f => f.id === id);
}

async function focusRange(body: Word.Body, anchor: string) {
  const searchOpts = { matchCase: false, matchWholeWord: false };
  const res = await safeBodySearch(body, anchor, searchOpts);
  const range = res?.items?.[0];
<<<<<<< HEAD
  if (range) {
    try {
      range.select();
      if (range.font) range.font.highlightColor = '#ffff00';
    } catch {
      /* ignore */
    }
  }
=======
    if (range) {
      try {
        range.select();
        if (range.font) range.font.highlightColor = '#ffff00';
      } catch { /* ignore */ }
    }
>>>>>>> d7310107
}

async function move(state: PanelState, dir: -1 | 1, doc: Word.Document) {
  if (!state.items.length) return;
  let idx = itemIndex(state, state.selectedId);
  if (idx === -1) idx = dir === 1 ? 0 : state.items.length - 1;
  else idx = Math.min(Math.max(idx + dir, 0), state.items.length - 1);
  const target = state.items[idx];
  state.selectedId = target.id;
  await focusRange(doc.body, target.anchor || target.snippet || '');
}

export async function prevFinding(state: PanelState, doc: Word.Document) {
  await move(state, -1, doc);
}

export async function nextFinding(state: PanelState, doc: Word.Document) {
  await move(state, 1, doc);
}

export async function getDraft(state: PanelState, id: string): Promise<Draft> {
  const cached = state.cachedDrafts.get(id);
  if (cached) return cached;
  const resp = await postJSON<Draft>('/api/draft', { id });
  state.cachedDrafts.set(id, resp);
  return resp;
}

export async function applyDraft(state: PanelState, id: string, draft: Draft, doc: Word.Document) {
  for (const op of draft.ops) {
    const res = await safeBodySearch(doc.body, op.anchor, { matchCase: false, matchWholeWord: false });
    const range = res?.items?.[0];
    if (!range) continue;
    if (op.replace) {
      const current = range.text;
      if (op.replace.before && current !== op.replace.before) {
        console.warn('text drift', { id });
      }
      range.insertText(op.replace.after, 'Replace');
    }
  }
<<<<<<< HEAD
    try {
      const raw = localStorage.getItem('cai_history') || '[]';
      const hist = JSON.parse(raw);
      hist.push({ id, ts: Date.now(), ops: draft.ops });
      localStorage.setItem('cai_history', JSON.stringify(hist));
    } catch {
      /* ignore */
    }
  }
=======
  try {
    const raw = localStorage.getItem('cai_history') || '[]';
    const hist = JSON.parse(raw);
    hist.push({ id, ts: Date.now(), ops: draft.ops });
    localStorage.setItem('cai_history', JSON.stringify(hist));
  } catch { /* ignore */ }
}
>>>>>>> d7310107

export function rejectFinding(state: PanelState, id: string) {
  const idx = itemIndex(state, id);
  if (idx !== -1) state.items[idx].skipped = true;
}<|MERGE_RESOLUTION|>--- conflicted
+++ resolved
@@ -1,11 +1,7 @@
-<<<<<<< HEAD
-import { safeBodySearch } from '../../assets/safeBodySearch.ts';
-import { postJSON } from '../../assets/api-client.ts';
-=======
+
 import { safeBodySearch } from '../assets/safeBodySearch.ts';
 import { postJSON } from '../assets/api-client.ts';
 import { safeInsertComment } from '../assets/annotate.ts';
->>>>>>> d7310107
 
 export interface Finding {
   id: string;
@@ -38,24 +34,13 @@
  */
 export async function addCommentAtRange(range: Word.Range, text: string) {
   try {
-<<<<<<< HEAD
-    range.insertComment(text);
-  } catch (e) {
-    console.error('[panel] insertComment failed at range', e);
-    try {
-      const p = range.paragraphs.getFirst();
-      p.insertComment(text);
-    } catch (err) {
-      console.error('[panel] insertComment fallback failed', err);
-    }
-=======
+
     await safeInsertComment(range, text);
   } catch { /* ignore */
     try {
       const p = range.paragraphs.getFirst();
       await safeInsertComment(p as unknown as Word.Range, text);
     } catch { /* ignore */ }
->>>>>>> d7310107
   }
 }
 
@@ -67,23 +52,13 @@
   const searchOpts = { matchCase: false, matchWholeWord: false };
   const res = await safeBodySearch(body, anchor, searchOpts);
   const range = res?.items?.[0];
-<<<<<<< HEAD
-  if (range) {
-    try {
-      range.select();
-      if (range.font) range.font.highlightColor = '#ffff00';
-    } catch {
-      /* ignore */
-    }
-  }
-=======
+
     if (range) {
       try {
         range.select();
         if (range.font) range.font.highlightColor = '#ffff00';
       } catch { /* ignore */ }
     }
->>>>>>> d7310107
 }
 
 async function move(state: PanelState, dir: -1 | 1, doc: Word.Document) {
@@ -125,17 +100,7 @@
       range.insertText(op.replace.after, 'Replace');
     }
   }
-<<<<<<< HEAD
-    try {
-      const raw = localStorage.getItem('cai_history') || '[]';
-      const hist = JSON.parse(raw);
-      hist.push({ id, ts: Date.now(), ops: draft.ops });
-      localStorage.setItem('cai_history', JSON.stringify(hist));
-    } catch {
-      /* ignore */
-    }
-  }
-=======
+
   try {
     const raw = localStorage.getItem('cai_history') || '[]';
     const hist = JSON.parse(raw);
@@ -143,7 +108,6 @@
     localStorage.setItem('cai_history', JSON.stringify(hist));
   } catch { /* ignore */ }
 }
->>>>>>> d7310107
 
 export function rejectFinding(state: PanelState, id: string) {
   const idx = itemIndex(state, id);
