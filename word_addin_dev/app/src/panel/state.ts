
import { safeBodySearch } from '../assets/safeBodySearch.ts';
import { postJSON } from '../assets/api-client.ts';
import { safeInsertComment, COMMENT_PREFIX, fallbackAnnotateWithContentControl } from '../assets/annotate.ts';

export interface Finding {
  id: string;
  anchor: string;
  snippet?: string;
  skipped?: boolean;
}

export interface DraftOp {
  anchor: string;
  replace?: { before?: string; after: string };
}

export interface Draft {
  plainText: string;
  ops: DraftOp[];
}

export type PanelState = {
  mode: 'friendly' | 'strict';
  items: Finding[];
  selectedId?: string;
  cachedDrafts: Map<string, Draft>;
  correlationId: string;
};

/**
 * Safely add a comment at the provided Word range. If inserting the comment
 * directly fails, the comment is added to the first paragraph of the range.
 */
export async function addCommentAtRange(range: Word.Range, text: string) {
<<<<<<< HEAD
  let res = await safeInsertComment(range, text);
  if (!res.ok) {
=======
  let ok = false;
  try {
    ok = await safeInsertComment(range, text);
  } catch {
    ok = false;
  }
  if (!ok) {
>>>>>>> 36f07a87
    try {
      const p = range.paragraphs.getFirst();
      res = await safeInsertComment(p as unknown as Word.Range, text);
      if (!res.ok) {
        await fallbackAnnotateWithContentControl(range, text.replace(COMMENT_PREFIX, "").trim());
      }
    } catch {
      await fallbackAnnotateWithContentControl(range, text.replace(COMMENT_PREFIX, "").trim());
    }
  }
}

function itemIndex(state: PanelState, id?: string) {
  return state.items.findIndex(f => f.id === id);
}

async function focusRange(body: Word.Body, anchor: string) {
  const searchOpts = { matchCase: false, matchWholeWord: false };
  const res = await safeBodySearch(body, anchor, searchOpts);
  const range = res?.items?.[0];

    if (range) {
      try {
        range.select();
        if (range.font) range.font.highlightColor = '#ffff00';
      } catch { /* ignore */ }
    }
}

async function move(state: PanelState, dir: -1 | 1, doc: Word.Document) {
  if (!state.items.length) return;
  let idx = itemIndex(state, state.selectedId);
  if (idx === -1) idx = dir === 1 ? 0 : state.items.length - 1;
  else idx = Math.min(Math.max(idx + dir, 0), state.items.length - 1);
  const target = state.items[idx];
  state.selectedId = target.id;
  await focusRange(doc.body, target.anchor || target.snippet || '');
}

export async function prevFinding(state: PanelState, doc: Word.Document) {
  await move(state, -1, doc);
}

export async function nextFinding(state: PanelState, doc: Word.Document) {
  await move(state, 1, doc);
}

export async function getDraft(state: PanelState, id: string): Promise<Draft> {
  const cached = state.cachedDrafts.get(id);
  if (cached) return cached;
  const resp = await postJSON<Draft>('/api/draft', { id });
  state.cachedDrafts.set(id, resp);
  return resp;
}

export async function applyDraft(state: PanelState, id: string, draft: Draft, doc: Word.Document) {
  const docObj = doc.context.document;
  let prevTracking = false;
  try {
    docObj.load?.('trackRevisions');
    await doc.context.sync?.();
    prevTracking = !!docObj.trackRevisions;
    docObj.trackRevisions = true;
    await doc.context.sync?.();
  } catch { /* ignore */ }

  for (const op of draft.ops) {
    const res = await safeBodySearch(doc.body, op.anchor, { matchCase: false, matchWholeWord: false });
    const range = res?.items?.[0];
    if (!range) continue;
    if (op.replace) {
      const current = range.text;
      if (op.replace.before && current !== op.replace.before) {
        console.warn('text drift', { id });
      }
      range.insertText(op.replace.after, 'Replace');
    }
  }

  try {
    docObj.trackRevisions = prevTracking;
    await doc.context.sync?.();
  } catch { /* ignore */ }

  try {
    const raw = localStorage.getItem('cai_history') || '[]';
    const hist = JSON.parse(raw);
    hist.push({ id, ts: Date.now(), ops: draft.ops });
    localStorage.setItem('cai_history', JSON.stringify(hist));
  } catch { /* ignore */ }
}

export function rejectFinding(state: PanelState, id: string) {
  const idx = itemIndex(state, id);
  if (idx !== -1) state.items[idx].skipped = true;
}<|MERGE_RESOLUTION|>--- conflicted
+++ resolved
@@ -33,18 +33,9 @@
  * directly fails, the comment is added to the first paragraph of the range.
  */
 export async function addCommentAtRange(range: Word.Range, text: string) {
-<<<<<<< HEAD
   let res = await safeInsertComment(range, text);
   if (!res.ok) {
-=======
-  let ok = false;
-  try {
-    ok = await safeInsertComment(range, text);
-  } catch {
-    ok = false;
-  }
-  if (!ok) {
->>>>>>> 36f07a87
+
     try {
       const p = range.paragraphs.getFirst();
       res = await safeInsertComment(p as unknown as Word.Range, text);
