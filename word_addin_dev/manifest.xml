﻿<?xml version="1.0" encoding="UTF-8"?>
<OfficeApp xsi:type="TaskPaneApp"
  xmlns="http://schemas.microsoft.com/office/appforoffice/1.1"
  xmlns:xsi="http://www.w3.org/2001/XMLSchema-instance"
  xmlns:bt="http://schemas.microsoft.com/office/officeappbasictypes/1.0"
  xmlns:ov="http://schemas.microsoft.com/office/taskpaneappversionoverrides"
  xsi:schemaLocation="http://schemas.microsoft.com/office/appforoffice/1.1 https://appsforoffice.microsoft.com/lib/1.1/hosted/officeAppManifestv1_1.xsd">

  <Id>8f6f3c9e-8a7c-4d3e-9f6a-000000000001</Id>
  <Version>1.0.2025.0825</Version>
  <ProviderName>Contract AI</ProviderName>
  <DefaultLocale>en-US</DefaultLocale>
  <DisplayName DefaultValue="Contract AI — Draft Assistant (Dev)"/>
  <Description DefaultValue="Review, QA and drafting assistant for Word contracts."/>

  <IconUrl DefaultValue="https://127.0.0.1:3000/assets/icon-32.png"/>
  <HighResolutionIconUrl DefaultValue="https://127.0.0.1:3000/assets/icon-80.png"/>

  <SupportUrl DefaultValue="https://127.0.0.1:3000/help.html"/>
  <AppDomains>
    <AppDomain>https://127.0.0.1:3000</AppDomain>
    <AppDomain>https://localhost:3000</AppDomain>
    <AppDomain>https://127.0.0.1:9443</AppDomain>
    <AppDomain>https://localhost:9443</AppDomain>
  </AppDomains>

  <Hosts>
    <Host Name="Document"/>
  </Hosts>

  <DefaultSettings>
    <!-- dev panel served by serve_https_panel.py -->
<<<<<<< HEAD
    <SourceLocation DefaultValue="https://localhost:3000/panel/taskpane.html"/>
=======
    <SourceLocation DefaultValue="https://127.0.0.1:3000/taskpane.html"/>
>>>>>>> 5e6b1f62
  </DefaultSettings>

  <Permissions>ReadWriteDocument</Permissions>

  <VersionOverrides xsi:type="ov:VersionOverridesV1_0">
    <ov:Hosts>
      <ov:Host xsi:type="ov:Document">
        <ov:DesktopFormFactor>
          <ov:GetStarted>
            <ov:Title resid="residGetStartedTitle"/>
            <ov:Description resid="residGetStartedDescription"/>
            <ov:LearnMoreUrl resid="residGetStartedLearnMoreUrl"/>
          </ov:GetStarted>

          <ov:FunctionFile resid="residFunctionFile"/>

          <ov:ExtensionPoint xsi:type="ov:PrimaryCommandSurface">
            <ov:OfficeTab id="TabHome">
              <ov:Group id="grpContractAI" label="Contract AI">
                <ov:Control xsi:type="ov:Button"
                            id="btnOpenTaskpane"
                            label="Open panel"
                            onAction="openTaskPane"
                            visible="true">
                  <ov:Supertip>
                    <ov:Title resid="residButtonTitle"/>
                    <ov:Description resid="residButtonDesc"/>
                  </ov:Supertip>
                  <ov:Icon>
                    <bt:Image size="16" resid="icon16"/>
                    <bt:Image size="32" resid="icon32"/>
                  </ov:Icon>
                </ov:Control>
              </ov:Group>
            </ov:OfficeTab>
          </ov:ExtensionPoint>
        </ov:DesktopFormFactor>
      </ov:Host>
    </ov:Hosts>

    <ov:Resources>
      <bt:Images>
        <bt:Image id="icon16" DefaultValue="https://127.0.0.1:3000/assets/icon-16.png"/>
        <bt:Image id="icon32" DefaultValue="https://127.0.0.1:3000/assets/icon-32.png"/>
      </bt:Images>

      <bt:Urls>
        <bt:Url id="residFunctionFile" DefaultValue="https://127.0.0.1:3000/commands.html"/>
        <bt:Url id="residGetStartedLearnMoreUrl" DefaultValue="https://127.0.0.1:3000/help.html"/>
      </bt:Urls>

      <bt:ShortStrings>
        <bt:String id="residGetStartedTitle" DefaultValue="Open Contract AI"/>
        <bt:String id="residButtonTitle" DefaultValue="Contract AI"/>
      </bt:ShortStrings>

      <bt:LongStrings>
        <bt:String id="residGetStartedDescription" DefaultValue="Open the Contract AI panel."/>
        <bt:String id="residButtonDesc" DefaultValue="Launch Contract AI task pane."/>
      </bt:LongStrings>
    </ov:Resources>
  </VersionOverrides>
</OfficeApp>
<|MERGE_RESOLUTION|>--- conflicted
+++ resolved
@@ -30,11 +30,7 @@
 
   <DefaultSettings>
     <!-- dev panel served by serve_https_panel.py -->
-<<<<<<< HEAD
-    <SourceLocation DefaultValue="https://localhost:3000/panel/taskpane.html"/>
-=======
     <SourceLocation DefaultValue="https://127.0.0.1:3000/taskpane.html"/>
->>>>>>> 5e6b1f62
   </DefaultSettings>
 
   <Permissions>ReadWriteDocument</Permissions>
